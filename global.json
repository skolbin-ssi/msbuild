{
  "sdk": {
    "allowPrerelease": true
  },
  "tools": {
    "dotnet": "6.0.200",
    "vs": {
      "version": "17.0"
    }
  },
  "msbuild-sdks": {
    "Microsoft.Build.CentralPackageVersions": "2.0.1",
<<<<<<< HEAD
    "Microsoft.DotNet.Arcade.Sdk": "6.0.0-beta.22314.7"
=======
    "Microsoft.DotNet.Arcade.Sdk": "6.0.0-beta.22531.5"
>>>>>>> 7e54ae05
  }
}<|MERGE_RESOLUTION|>--- conflicted
+++ resolved
@@ -10,10 +10,6 @@
   },
   "msbuild-sdks": {
     "Microsoft.Build.CentralPackageVersions": "2.0.1",
-<<<<<<< HEAD
-    "Microsoft.DotNet.Arcade.Sdk": "6.0.0-beta.22314.7"
-=======
     "Microsoft.DotNet.Arcade.Sdk": "6.0.0-beta.22531.5"
->>>>>>> 7e54ae05
   }
 }