<?xml version="1.0" encoding="utf-8"?>
<Project DefaultTargets="Build" ToolsVersion="12.0" xmlns="http://schemas.microsoft.com/developer/msbuild/2003">
   <!--
  <Import Project="$([MSBuild]::GetDirectoryNameOfFileAbove($(MSBuildThisFileDirectory), dir.props))\dir.props" Condition="!$(Configuration.EndsWith('MONO'))"/>
  -->
  <Import Project="..\..\dir.props"/>
  <PropertyGroup>
    <Configuration Condition=" '$(Configuration)' == '' ">Debug</Configuration>
    <Platform Condition=" '$(Platform)' == '' ">AnyCPU</Platform>
    <ProjectGuid>{C79756DC-CC78-45D6-AE11-8BB35F201CE4}</ProjectGuid>
    <OutputType>Library</OutputType>
    <RootNamespace>Microsoft.Build.CommandLine.UnitTests</RootNamespace>
    <AssemblyName>Microsoft.Build.CommandLine.UnitTests</AssemblyName>
    <IsTestProject>true</IsTestProject>
  </PropertyGroup>
  <!-- Default configurations to help VS understand the configurations -->
  <PropertyGroup Condition=" '$(Configuration)|$(Platform)' == 'Debug|AnyCPU' ">
  </PropertyGroup>
  <PropertyGroup Condition=" '$(Configuration)|$(Platform)' == 'Release|AnyCPU' ">
  </PropertyGroup>
  <PropertyGroup Condition="'$(Configuration)|$(Platform)' == 'Debug-MONO|AnyCPU'">
  </PropertyGroup>
  <PropertyGroup Condition="'$(Configuration)|$(Platform)' == 'Release-MONO|AnyCPU'">
  </PropertyGroup>
  <ItemGroup>
    <Compile Include="..\..\Shared\FxCopExclusions\Microsoft.Build.Shared.Suppressions.cs">
      <ExcludeFromStyleCop>true</ExcludeFromStyleCop>
    </Compile>
    <Compile Include="..\..\Shared\RegistryDelegates.cs">
      <Link>RegistryDelegates.cs</Link>
    </Compile>
    <Compile Include="..\..\Shared\RegistryHelper.cs">
      <Link>RegistryHelper.cs</Link>
    </Compile>
    <Compile Include="..\..\Shared\VersionUtilities.cs">
      <Link>VersionUtilities.cs</Link>
    </Compile>
    <Compile Include="..\AssemblyResources.cs" />
    <Compile Include="..\..\Shared\UnitTests\MockEngine.cs" />
    <Compile Include="..\..\Shared\UnitTests\MockLogger.cs" />
    <Compile Include="..\..\Shared\UnitTests\ObjectModelHelpers.cs" />
    <Compile Include="CommandLineSwitches_Tests.cs" />
    <Compile Include="ProjectSchemaValidationHandler_Tests.cs" />
    <Compile Include="XMake_Tests.cs" />
  </ItemGroup>
  <ItemGroup>
<<<<<<< HEAD
    <Reference Include="nunit.framework">
      <HintPath>$(PackagesDir)NUnit.2.6.4\lib\nunit.framework.dll</HintPath>
      <Private>True</Private>
    </Reference>
=======
    <Reference Include="System" />
    <Reference Include="System.Core" />
    <Reference Include="System.Data" />
    <Reference Include="System.XML" />
>>>>>>> 3f8a403e
    <ProjectReference Include="..\..\Utilities\Microsoft.Build.Utilities.csproj">
      <Project>{828566ee-6f6a-4ef4-98b0-513f7df9c628}</Project>
      <Name>Microsoft.Build.Utilities</Name>
    </ProjectReference>
    <ProjectReference Include="..\..\XMakeBuildEngine\Microsoft.Build.csproj">
      <Project>{16cd7635-7cf4-4c62-a77b-cf87d0f09a58}</Project>
      <Name>Microsoft.Build</Name>
    </ProjectReference>
    <ProjectReference Include="..\MSBuild.csproj">
      <Project>{23c9fd0e-70c5-4f1f-b08a-d2774240fb51}</Project>
      <Name>MSBuild</Name>
    </ProjectReference>
    <ProjectReference Include="..\..\Framework\Microsoft.Build.Framework.csproj">
      <Project>{571F09DB-A81A-4444-945C-6F7B530054CD}</Project>
      <Name>Microsoft.Build.Framework</Name>
    </ProjectReference>
  </ItemGroup>
  <ItemGroup Condition="'$(NetCoreBuild)' != 'true'">
    <Reference Include="System" />
    <Reference Include="System.Core" />
    <Reference Include="System.Xml" />
  </ItemGroup>
  <!-- IDE specific Information -->
  <ItemGroup>
    <AppDesigner Include="Properties\" />
  </ItemGroup>
  <ItemGroup>
    <EmbeddedResource Include="..\Microsoft.Build.Core.xsd">
      <Link>Microsoft.Build.Core.xsd</Link>
      <SubType>
      </SubType>
    </EmbeddedResource>
    <EmbeddedResource Include="..\Microsoft.Build.CommonTypes.xsd">
      <Link>Microsoft.Build.CommonTypes.xsd</Link>
      <SubType>
      </SubType>
    </EmbeddedResource>
    <EmbeddedResource Include="..\Microsoft.Build.xsd">
      <Link>Microsoft.Build.xsd</Link>
      <SubType>
      </SubType>
    </EmbeddedResource>
  </ItemGroup>
  <ItemGroup>
    <None Include="..\..\Shared\UnitTests\App.config">
      <Link>App.config</Link>
      <SubType>Designer</SubType>
    </None>
<<<<<<< HEAD
    <None Include="packages.config" />
=======
    <None Include="project.json" />
>>>>>>> 3f8a403e
  </ItemGroup>
  <ItemGroup>
    <Service Include="{82A7F48D-3B50-4B1E-B82E-3ADA8210C358}" />
  </ItemGroup>
   <!--
  <Import Project="$([MSBuild]::GetDirectoryNameOfFileAbove($(MSBuildThisFileDirectory), dir.targets))\dir.targets" Condition="!$(Configuration.EndsWith('MONO'))"/>
  -->
  <Import Project="..\..\dir.targets"/>
</Project><|MERGE_RESOLUTION|>--- conflicted
+++ resolved
@@ -44,17 +44,10 @@
     <Compile Include="XMake_Tests.cs" />
   </ItemGroup>
   <ItemGroup>
-<<<<<<< HEAD
-    <Reference Include="nunit.framework">
-      <HintPath>$(PackagesDir)NUnit.2.6.4\lib\nunit.framework.dll</HintPath>
-      <Private>True</Private>
-    </Reference>
-=======
     <Reference Include="System" />
     <Reference Include="System.Core" />
     <Reference Include="System.Data" />
     <Reference Include="System.XML" />
->>>>>>> 3f8a403e
     <ProjectReference Include="..\..\Utilities\Microsoft.Build.Utilities.csproj">
       <Project>{828566ee-6f6a-4ef4-98b0-513f7df9c628}</Project>
       <Name>Microsoft.Build.Utilities</Name>
@@ -103,11 +96,7 @@
       <Link>App.config</Link>
       <SubType>Designer</SubType>
     </None>
-<<<<<<< HEAD
-    <None Include="packages.config" />
-=======
     <None Include="project.json" />
->>>>>>> 3f8a403e
   </ItemGroup>
   <ItemGroup>
     <Service Include="{82A7F48D-3B50-4B1E-B82E-3ADA8210C358}" />
