--- conflicted
+++ resolved
@@ -59,12 +59,8 @@
         /// </summary>
 #if FEATURE_BINARY_SERIALIZATION
         [OptionalField(VersionAdded = 2)]
-<<<<<<< HEAD
 #endif
-        private BuildEventContext _buildEventContext;
-=======
         private BuildEventContext buildEventContext;
->>>>>>> a4e0dd5f
 
         /// <summary>
         /// Default constructor
