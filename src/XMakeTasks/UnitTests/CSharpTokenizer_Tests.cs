--- conflicted
+++ resolved
@@ -1,14 +1,10 @@
-﻿// Copyright (c) Microsoft. All rights reserved.
+// Copyright (c) Microsoft. All rights reserved.
 // Licensed under the MIT license. See LICENSE file in the project root for full license information.
 
 using System;
 using System.IO;
 using System.Reflection;
 using System.Collections;
-<<<<<<< HEAD
-using NUnit.Framework;
-=======
->>>>>>> 3f8a403e
 using Microsoft.Build.Framework;
 using Microsoft.Build.Tasks;
 using Microsoft.Build.Utilities;
@@ -19,56 +15,29 @@
 
 namespace Microsoft.Build.UnitTests
 {
-<<<<<<< HEAD
-    [TestFixture]
     sealed public class CSharpTokenizerTests
     {
         // Simple whitespace handling.
-        [Test]
+        [Fact]
         public void Empty() { AssertTokenize("", "", 0); }
-        [Test]
+        [Fact]
         public void OneSpace() { AssertTokenize(" ", " \x0d", ".Whitespace"); }
-        [Test]
+        [Fact]
         public void TwoSpace() { AssertTokenize("  ", "  \x0d", ".Whitespace"); }
-        [Test]
+        [Fact]
         public void Tab() { AssertTokenize("\t", "\t\x0d", ".Whitespace"); }
-        [Test]
+        [Fact]
         public void TwoTab() { AssertTokenize("\t\t", "\t\t\x0d", ".Whitespace"); }
-        [Test]
+        [Fact]
         public void SpaceTab() { AssertTokenize(" \t", " \t\x0d", ".Whitespace"); }
-        [Test]
+        [Fact]
         public void CrLf() { AssertTokenize("\x0d\x0a", ".Whitespace"); }
-        [Test]
+        [Fact]
         public void SpaceCrLfSpace() { AssertTokenize(" \x0d\x0a ", " \x0d\x0a \x0d", ".Whitespace"); }
         // From section 2.3.3 of the C# spec, these are also whitespace.
-        [Test]
+        [Fact]
         public void LineSeparator() { AssertTokenizeUnicode("\x2028", ".Whitespace"); }
-        [Test]
-=======
-    sealed public class CSharpTokenizerTests
-    {
-        // Simple whitespace handling.
-        [Fact]
-        public void Empty() { AssertTokenize("", "", 0); }
-        [Fact]
-        public void OneSpace() { AssertTokenize(" ", " \x0d", ".Whitespace"); }
-        [Fact]
-        public void TwoSpace() { AssertTokenize("  ", "  \x0d", ".Whitespace"); }
-        [Fact]
-        public void Tab() { AssertTokenize("\t", "\t\x0d", ".Whitespace"); }
-        [Fact]
-        public void TwoTab() { AssertTokenize("\t\t", "\t\t\x0d", ".Whitespace"); }
-        [Fact]
-        public void SpaceTab() { AssertTokenize(" \t", " \t\x0d", ".Whitespace"); }
-        [Fact]
-        public void CrLf() { AssertTokenize("\x0d\x0a", ".Whitespace"); }
-        [Fact]
-        public void SpaceCrLfSpace() { AssertTokenize(" \x0d\x0a ", " \x0d\x0a \x0d", ".Whitespace"); }
-        // From section 2.3.3 of the C# spec, these are also whitespace.
-        [Fact]
-        public void LineSeparator() { AssertTokenizeUnicode("\x2028", ".Whitespace"); }
-        [Fact]
->>>>>>> 3f8a403e
+        [Fact]
         public void ParagraphSeparator() { AssertTokenizeUnicode("\x2029", ".Whitespace"); }
 
         /*
@@ -77,129 +46,67 @@
                 Vertical tab character (U+000B)
                 Form feed character (U+000C)  
         */
-<<<<<<< HEAD
-        [Test]
+        [Fact]
         public void SpecialWhitespace() { AssertTokenize("\x09\x0b\x0c\x0d", ".Whitespace"); }
 
         // One-line comments (i.e. those starting with //)
-        [Test]
+        [Fact]
         public void OneLineComment() { AssertTokenize("// My one line comment.\x0d", ".Comment.Whitespace"); }
-        [Test]
+        [Fact]
         public void SpaceOneLineComment() { AssertTokenize(" // My one line comment.\x0d", ".Whitespace.Comment.Whitespace"); }
-        [Test]
+        [Fact]
         public void OneLineCommentTab() { AssertTokenize(" //\tMy one line comment.\x0d", ".Whitespace.Comment.Whitespace"); }
-        [Test]
+        [Fact]
         public void OneLineCommentCr() { AssertTokenize("// My one line comment.\x0d", ".Comment.Whitespace"); }
-        [Test]
+        [Fact]
         public void OneLineCommentLf() { AssertTokenize("// My one line comment.\x0a", ".Comment.Whitespace"); }
-        [Test]
+        [Fact]
         public void OneLineCommentLineSeparator() { AssertTokenizeUnicode("// My one line comment.\x2028", ".Comment.Whitespace"); }
-        [Test]
+        [Fact]
         public void OneLineCommentParagraphSeparator() { AssertTokenizeUnicode("// My one line comment.\x2029", ".Comment.Whitespace"); }
-        [Test]
+        [Fact]
         public void OneLineCommentWithEmbeddedMultiLine() { AssertTokenize("// /*  */\x0d", ".Comment.Whitespace"); }
 
         // Multi-line comments (i.e those like /* */)
-        [Test]
+        [Fact]
         public void OneLineMultilineComment() { AssertTokenize("/* My comment. */\x0d", ".Comment.Whitespace"); }
-        [Test]
+        [Fact]
         public void MultilineComment() { AssertTokenize("/* My comment. \x0d\x0a Second Line*/\x0d", ".Comment.Whitespace", 3); }
-        [Test]
+        [Fact]
         public void MultilineCommentWithEmbeddedSingleLine() { AssertTokenize("/* // */\x0d", ".Comment.Whitespace"); }
-        [Test]
+        [Fact]
         public void LeftHalfOfUnbalanceMultilineComment() { AssertTokenize("/*\x0d", ".EndOfFileInsideComment"); }
-        [Test]
+        [Fact]
         public void LeftHalfOfUnbalanceMultilineCommentWithStuff() { AssertTokenize("/* unbalanced\x0d", ".EndOfFileInsideComment"); }
 
         // If the last character of the source file is a Control-Z character (U+001A), this character is deleted. 
-        [Test]
+        [Fact]
         public void NothingPlustControlZatEOF() { AssertTokenize("\x1A", "", "", 0); }
-        [Test]
-=======
-        [Fact]
-        public void SpecialWhitespace() { AssertTokenize("\x09\x0b\x0c\x0d", ".Whitespace"); }
-
-        // One-line comments (i.e. those starting with //)
-        [Fact]
-        public void OneLineComment() { AssertTokenize("// My one line comment.\x0d", ".Comment.Whitespace"); }
-        [Fact]
-        public void SpaceOneLineComment() { AssertTokenize(" // My one line comment.\x0d", ".Whitespace.Comment.Whitespace"); }
-        [Fact]
-        public void OneLineCommentTab() { AssertTokenize(" //\tMy one line comment.\x0d", ".Whitespace.Comment.Whitespace"); }
-        [Fact]
-        public void OneLineCommentCr() { AssertTokenize("// My one line comment.\x0d", ".Comment.Whitespace"); }
-        [Fact]
-        public void OneLineCommentLf() { AssertTokenize("// My one line comment.\x0a", ".Comment.Whitespace"); }
-        [Fact]
-        public void OneLineCommentLineSeparator() { AssertTokenizeUnicode("// My one line comment.\x2028", ".Comment.Whitespace"); }
-        [Fact]
-        public void OneLineCommentParagraphSeparator() { AssertTokenizeUnicode("// My one line comment.\x2029", ".Comment.Whitespace"); }
-        [Fact]
-        public void OneLineCommentWithEmbeddedMultiLine() { AssertTokenize("// /*  */\x0d", ".Comment.Whitespace"); }
-
-        // Multi-line comments (i.e those like /* */)
-        [Fact]
-        public void OneLineMultilineComment() { AssertTokenize("/* My comment. */\x0d", ".Comment.Whitespace"); }
-        [Fact]
-        public void MultilineComment() { AssertTokenize("/* My comment. \x0d\x0a Second Line*/\x0d", ".Comment.Whitespace", 3); }
-        [Fact]
-        public void MultilineCommentWithEmbeddedSingleLine() { AssertTokenize("/* // */\x0d", ".Comment.Whitespace"); }
-        [Fact]
-        public void LeftHalfOfUnbalanceMultilineComment() { AssertTokenize("/*\x0d", ".EndOfFileInsideComment"); }
-        [Fact]
-        public void LeftHalfOfUnbalanceMultilineCommentWithStuff() { AssertTokenize("/* unbalanced\x0d", ".EndOfFileInsideComment"); }
-
-        // If the last character of the source file is a Control-Z character (U+001A), this character is deleted. 
-        [Fact]
-        public void NothingPlustControlZatEOF() { AssertTokenize("\x1A", "", "", 0); }
-        [Fact]
->>>>>>> 3f8a403e
+        [Fact]
         public void SomethingPlusControlZatEOF() { AssertTokenize("// My comment\x1A", "// My comment\x0d", ".Comment.Whitespace"); }
 
         // A carriage-return character (U+000D) is added to the end of the source file if that source file is non-empty and if the last character 
         // of the source file is not a carriage return (U+000D), a line feed (U+000A), a line separator (U+2028), or a paragraph separator 
         // (U+2029). 
-<<<<<<< HEAD
-        [Test]
+        [Fact]
         public void NoEOLatEOF() { AssertTokenize("// My comment", "// My comment\x0d", ".Comment.Whitespace"); }
-        [Test]
+        [Fact]
         public void NoEOLatEOFButFileIsEmpty() { AssertTokenize("", "", "", 0); }
 
         // An identifier that has a "_" embedded somewhere
-        [Test]
+        [Fact]
         public void IdentifierWithEmbeddedUnderscore() { AssertTokenize("_x_\xd", ".Identifier.Whitespace"); }
 
         // An identifier with a number
-        [Test]
+        [Fact]
         public void IdentifierWithNumber() { AssertTokenize("x3\xd", ".Identifier.Whitespace"); }
 
         // An non-identifier with a @ and a number
-        [Test]
+        [Fact]
         public void EscapedIdentifierWithNumber() { AssertTokenize("@3Identifier\xd", ".ExpectedIdentifier"); }
 
         // A very simple namespace and class.
-        [Test]
-=======
-        [Fact]
-        public void NoEOLatEOF() { AssertTokenize("// My comment", "// My comment\x0d", ".Comment.Whitespace"); }
-        [Fact]
-        public void NoEOLatEOFButFileIsEmpty() { AssertTokenize("", "", "", 0); }
-
-        // An identifier that has a "_" embedded somewhere
-        [Fact]
-        public void IdentifierWithEmbeddedUnderscore() { AssertTokenize("_x_\xd", ".Identifier.Whitespace"); }
-
-        // An identifier with a number
-        [Fact]
-        public void IdentifierWithNumber() { AssertTokenize("x3\xd", ".Identifier.Whitespace"); }
-
-        // An non-identifier with a @ and a number
-        [Fact]
-        public void EscapedIdentifierWithNumber() { AssertTokenize("@3Identifier\xd", ".ExpectedIdentifier"); }
-
-        // A very simple namespace and class.
-        [Fact]
->>>>>>> 3f8a403e
+        [Fact]
         public void NamespacePlusClass()
         {
             AssertTokenize
@@ -208,11 +115,7 @@
         }
 
         // If a keyword has '@' in front, then its treated as an identifier. 
-<<<<<<< HEAD
-        [Test]
-=======
-        [Fact]
->>>>>>> 3f8a403e
+        [Fact]
         public void EscapedKeywordMakesIdentifier()
         {
             AssertTokenize
@@ -224,192 +127,74 @@
         }
 
         // Check boolean literals
-<<<<<<< HEAD
-        [Test]
+        [Fact]
         public void LiteralTrue() { AssertTokenize("true\x0d", ".BooleanLiteral.Whitespace"); }
-        [Test]
+        [Fact]
         public void LiteralFalse() { AssertTokenize("false\x0d", ".BooleanLiteral.Whitespace"); }
-        [Test]
+        [Fact]
         public void LiteralNull() { AssertTokenize("null\x0d", ".NullLiteral.Whitespace"); }
 
         // Check integer literals
-        [Test]
+        [Fact]
         public void HexIntegerLiteral() { AssertTokenize("0x123F\x0d", ".HexIntegerLiteral.Whitespace"); }
-        [Test]
+        [Fact]
         public void HexUppercaseXIntegerLiteral() { AssertTokenize("0X1f23\x0d", ".HexIntegerLiteral.Whitespace"); }
-        [Test]
+        [Fact]
         public void IntegerLiteral() { AssertTokenize("123\x0d", ".DecimalIntegerLiteral.Whitespace"); }
-        [Test]
+        [Fact]
         public void InvalidHexIntegerWithNoneValid() { AssertTokenize("0xG\x0d", ".ExpectedValidHexDigit"); }
 
         // Hex literal long suffix: U u L l UL Ul uL ul LU Lu lU lu 
-        [Test]
+        [Fact]
         public void HexIntegerLiteralUpperU() { AssertTokenize("0x123FU\x0d", ".HexIntegerLiteral.Whitespace"); }
-        [Test]
+        [Fact]
         public void HexIntegerLiteralLowerU() { AssertTokenize("0x123Fu\x0d", ".HexIntegerLiteral.Whitespace"); }
-        [Test]
+        [Fact]
         public void HexIntegerLiteralUpperL() { AssertTokenize("0x123FL\x0d", ".HexIntegerLiteral.Whitespace"); }
-        [Test]
+        [Fact]
         public void HexIntegerLiteralLowerL() { AssertTokenize("0x123Fl\x0d", ".HexIntegerLiteral.Whitespace"); }
-        [Test]
+        [Fact]
         public void HexIntegerLiteralUpperUUpperL() { AssertTokenize("0x123FUL\x0d", ".HexIntegerLiteral.Whitespace"); }
-        [Test]
+        [Fact]
         public void HexIntegerLiteralUpperULowerL() { AssertTokenize("0x123FUl\x0d", ".HexIntegerLiteral.Whitespace"); }
-        [Test]
+        [Fact]
         public void HexIntegerLiteralLowerUUpperL() { AssertTokenize("0x123FuL\x0d", ".HexIntegerLiteral.Whitespace"); }
-        [Test]
+        [Fact]
         public void HexIntegerLiteralUpperLUpperU() { AssertTokenize("0x123FLU\x0d", ".HexIntegerLiteral.Whitespace"); }
-        [Test]
+        [Fact]
         public void HexIntegerLiteralUpperLLowerU() { AssertTokenize("0x123FLu\x0d", ".HexIntegerLiteral.Whitespace"); }
-        [Test]
+        [Fact]
         public void HexIntegerLiteralLowerLUpperU() { AssertTokenize("0x123FlU\x0d", ".HexIntegerLiteral.Whitespace"); }
-        [Test]
+        [Fact]
         public void HexIntegerLiteralLowerLLowerU() { AssertTokenize("0x123Flu\x0d", ".HexIntegerLiteral.Whitespace"); }
 
         // Decimal literal long suffix: U u L l UL Ul uL ul LU Lu lU lu 
-        [Test]
+        [Fact]
         public void DecimalIntegerLiteralUpperU() { AssertTokenize("1234U\x0d", ".DecimalIntegerLiteral.Whitespace"); }
-        [Test]
+        [Fact]
         public void DecimalIntegerLiteralLowerU() { AssertTokenize("1234u\x0d", ".DecimalIntegerLiteral.Whitespace"); }
-        [Test]
+        [Fact]
         public void DecimalIntegerLiteralUpperL() { AssertTokenize("1234L\x0d", ".DecimalIntegerLiteral.Whitespace"); }
-        [Test]
+        [Fact]
         public void DecimalIntegerLiteralLowerL() { AssertTokenize("1234l\x0d", ".DecimalIntegerLiteral.Whitespace"); }
-        [Test]
+        [Fact]
         public void DecimalIntegerLiteralUpperUUpperL() { AssertTokenize("1234UL\x0d", ".DecimalIntegerLiteral.Whitespace"); }
-        [Test]
+        [Fact]
         public void DecimalIntegerLiteralUpperULowerL() { AssertTokenize("1234Ul\x0d", ".DecimalIntegerLiteral.Whitespace"); }
-        [Test]
+        [Fact]
         public void DecimalIntegerLiteralLowerUUpperL() { AssertTokenize("1234uL\x0d", ".DecimalIntegerLiteral.Whitespace"); }
-        [Test]
+        [Fact]
         public void DecimalIntegerLiteralUpperLUpperU() { AssertTokenize("1234LU\x0d", ".DecimalIntegerLiteral.Whitespace"); }
-        [Test]
+        [Fact]
         public void DecimalIntegerLiteralUpperLLowerU() { AssertTokenize("1234Lu\x0d", ".DecimalIntegerLiteral.Whitespace"); }
-        [Test]
+        [Fact]
         public void DecimalIntegerLiteralLowerLUpperU() { AssertTokenize("1234lU\x0d", ".DecimalIntegerLiteral.Whitespace"); }
-        [Test]
-=======
-        [Fact]
-        public void LiteralTrue() { AssertTokenize("true\x0d", ".BooleanLiteral.Whitespace"); }
-        [Fact]
-        public void LiteralFalse() { AssertTokenize("false\x0d", ".BooleanLiteral.Whitespace"); }
-        [Fact]
-        public void LiteralNull() { AssertTokenize("null\x0d", ".NullLiteral.Whitespace"); }
-
-        // Check integer literals
-        [Fact]
-        public void HexIntegerLiteral() { AssertTokenize("0x123F\x0d", ".HexIntegerLiteral.Whitespace"); }
-        [Fact]
-        public void HexUppercaseXIntegerLiteral() { AssertTokenize("0X1f23\x0d", ".HexIntegerLiteral.Whitespace"); }
-        [Fact]
-        public void IntegerLiteral() { AssertTokenize("123\x0d", ".DecimalIntegerLiteral.Whitespace"); }
-        [Fact]
-        public void InvalidHexIntegerWithNoneValid() { AssertTokenize("0xG\x0d", ".ExpectedValidHexDigit"); }
-
-        // Hex literal long suffix: U u L l UL Ul uL ul LU Lu lU lu 
-        [Fact]
-        public void HexIntegerLiteralUpperU() { AssertTokenize("0x123FU\x0d", ".HexIntegerLiteral.Whitespace"); }
-        [Fact]
-        public void HexIntegerLiteralLowerU() { AssertTokenize("0x123Fu\x0d", ".HexIntegerLiteral.Whitespace"); }
-        [Fact]
-        public void HexIntegerLiteralUpperL() { AssertTokenize("0x123FL\x0d", ".HexIntegerLiteral.Whitespace"); }
-        [Fact]
-        public void HexIntegerLiteralLowerL() { AssertTokenize("0x123Fl\x0d", ".HexIntegerLiteral.Whitespace"); }
-        [Fact]
-        public void HexIntegerLiteralUpperUUpperL() { AssertTokenize("0x123FUL\x0d", ".HexIntegerLiteral.Whitespace"); }
-        [Fact]
-        public void HexIntegerLiteralUpperULowerL() { AssertTokenize("0x123FUl\x0d", ".HexIntegerLiteral.Whitespace"); }
-        [Fact]
-        public void HexIntegerLiteralLowerUUpperL() { AssertTokenize("0x123FuL\x0d", ".HexIntegerLiteral.Whitespace"); }
-        [Fact]
-        public void HexIntegerLiteralUpperLUpperU() { AssertTokenize("0x123FLU\x0d", ".HexIntegerLiteral.Whitespace"); }
-        [Fact]
-        public void HexIntegerLiteralUpperLLowerU() { AssertTokenize("0x123FLu\x0d", ".HexIntegerLiteral.Whitespace"); }
-        [Fact]
-        public void HexIntegerLiteralLowerLUpperU() { AssertTokenize("0x123FlU\x0d", ".HexIntegerLiteral.Whitespace"); }
-        [Fact]
-        public void HexIntegerLiteralLowerLLowerU() { AssertTokenize("0x123Flu\x0d", ".HexIntegerLiteral.Whitespace"); }
-
-        // Decimal literal long suffix: U u L l UL Ul uL ul LU Lu lU lu 
-        [Fact]
-        public void DecimalIntegerLiteralUpperU() { AssertTokenize("1234U\x0d", ".DecimalIntegerLiteral.Whitespace"); }
-        [Fact]
-        public void DecimalIntegerLiteralLowerU() { AssertTokenize("1234u\x0d", ".DecimalIntegerLiteral.Whitespace"); }
-        [Fact]
-        public void DecimalIntegerLiteralUpperL() { AssertTokenize("1234L\x0d", ".DecimalIntegerLiteral.Whitespace"); }
-        [Fact]
-        public void DecimalIntegerLiteralLowerL() { AssertTokenize("1234l\x0d", ".DecimalIntegerLiteral.Whitespace"); }
-        [Fact]
-        public void DecimalIntegerLiteralUpperUUpperL() { AssertTokenize("1234UL\x0d", ".DecimalIntegerLiteral.Whitespace"); }
-        [Fact]
-        public void DecimalIntegerLiteralUpperULowerL() { AssertTokenize("1234Ul\x0d", ".DecimalIntegerLiteral.Whitespace"); }
-        [Fact]
-        public void DecimalIntegerLiteralLowerUUpperL() { AssertTokenize("1234uL\x0d", ".DecimalIntegerLiteral.Whitespace"); }
-        [Fact]
-        public void DecimalIntegerLiteralUpperLUpperU() { AssertTokenize("1234LU\x0d", ".DecimalIntegerLiteral.Whitespace"); }
-        [Fact]
-        public void DecimalIntegerLiteralUpperLLowerU() { AssertTokenize("1234Lu\x0d", ".DecimalIntegerLiteral.Whitespace"); }
-        [Fact]
-        public void DecimalIntegerLiteralLowerLUpperU() { AssertTokenize("1234lU\x0d", ".DecimalIntegerLiteral.Whitespace"); }
-        [Fact]
->>>>>>> 3f8a403e
+        [Fact]
         public void DecimalIntegerLiteralLowerLLowerU() { AssertTokenize("1234lu\x0d", ".DecimalIntegerLiteral.Whitespace"); }
 
         // Reals aren't supported yet.
         // Reals can take many different forms: 1.1, .1, 1.1e6, etc.
         // If you turn this on, please create test for the other forms too.
-<<<<<<< HEAD
-        [Test]
-        [Ignore("Reals aren't supported yet.")]
-        public void RealLiteral1() { AssertTokenize("1.1\x0d", ".RealLiteral.Whitespace"); }
-
-        // Char literals aren't supported yet.
-        [Test]
-        public void CharLiteral1() { AssertTokenize("'c'\x0d", ".CharLiteral.Whitespace"); }
-
-        [Test]
-        [Ignore("Escape sequences aren't supported")]
-        public void CharLiteralIllegalEscapeSequence() { AssertTokenize("'\\z'\x0d", ".SyntaxErrorIllegalEscapeSequence"); }
-
-        [Test]
-        [Ignore("Escape sequences aren't supported")]
-        public void CharLiteralHexEscapeSequence() { AssertTokenize("'\\x0022a'\x0d", "'\"a'\x0d", ".CharLiteral.Whitespace"); }
-
-        // Check string literals
-        [Test]
-        public void LiteralStringBasic() { AssertTokenize("\"string\"\x0d", ".StringLiteral.Whitespace"); }
-        [Test]
-        public void LiteralStringAllEscapes() { AssertTokenize("\"\\'\\\"\\\\\\0\\a\\b\\f\\n\\r\\t\\x0\\v\"\x0d", ".StringLiteral.Whitespace"); }
-        [Test]
-        public void LiteralStringUnclosed() { AssertTokenize("\"string\x0d", ".NewlineInsideString"); }
-        [Test]
-        public void LiteralVerbatimStringBasic() { AssertTokenize("@\"string\"\x0d", "\"string\"\x0d", ".StringLiteral.Whitespace"); }
-        [Test]
-        public void LiteralVerbatimStringAllEscapes() { AssertTokenize("@\"\\a\\b\\c\"\x0d", "\"\\a\\b\\c\"\x0d", ".StringLiteral.Whitespace"); }
-        [Test]
-        public void LiteralVerbatimStringUnclosed() { AssertTokenize("@\"string\x0d", ".EndOfFileInsideString"); }
-        [Test]
-        public void LiteralVerbatimStringQuoteEscapeSequence() { AssertTokenize("@\"\"\"\"\x0d", "\"\"\"\"\x0d", ".StringLiteral.Whitespace"); }
-
-        // Single-digit operators and punctuators.
-        [Test]
-        public void PunctuatorOpenBracket() { AssertTokenize("[\x0d", ".OperatorOrPunctuator.Whitespace"); }
-        [Test]
-        public void PunctuatorCloseBracket() { AssertTokenize("]\x0d", ".OperatorOrPunctuator.Whitespace"); }
-        [Test]
-        public void PunctuatorOpenParen() { AssertTokenize("(\x0d", ".OperatorOrPunctuator.Whitespace"); }
-        [Test]
-        public void PunctuatorCloseParen() { AssertTokenize(")\x0d", ".OperatorOrPunctuator.Whitespace"); }
-        [Test]
-        public void PunctuatorDot() { AssertTokenize(".\x0d", ".OperatorOrPunctuator.Whitespace"); }
-        [Test]
-        public void PunctuatorColon() { AssertTokenize(":\x0d", ".OperatorOrPunctuator.Whitespace"); }
-        [Test]
-        public void PunctuatorSemicolon() { AssertTokenize(";\x0d", ".OperatorOrPunctuator.Whitespace"); }
-
-        // Preprocessor.
-        [Test]
-=======
         [Fact(Skip = "Ignored in MSTest")]
         public void RealLiteral1() { AssertTokenize("1.1\x0d", ".RealLiteral.Whitespace"); }
 
@@ -457,7 +242,6 @@
 
         // Preprocessor.
         [Fact]
->>>>>>> 3f8a403e
         public void Preprocessor() { AssertTokenize("#if\x0d", ".OpenConditionalDirective.Whitespace"); }
 
 
