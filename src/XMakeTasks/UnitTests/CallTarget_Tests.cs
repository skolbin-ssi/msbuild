﻿// Copyright (c) Microsoft. All rights reserved.
// Licensed under the MIT license. See LICENSE file in the project root for full license information.

using System;
using System.IO;
using System.Reflection;
using System.Collections;
using System.Collections.Generic;
<<<<<<< HEAD
using NUnit.Framework;
=======
>>>>>>> 3f8a403e
using Microsoft.Build.Evaluation;
using Microsoft.Build.Execution;
using Microsoft.Build.Framework;
using Microsoft.Build.Tasks;
using Microsoft.Build.Utilities;
using System.Text.RegularExpressions;
using Xunit;

namespace Microsoft.Build.UnitTests
{
<<<<<<< HEAD
    [TestFixture]
    sealed public class CallTarget_Tests
    {
        [SetUp]
        public void SetUp()
=======
    sealed public class CallTarget_Tests : IDisposable
    {
        public CallTarget_Tests()
>>>>>>> 3f8a403e
        {
            ProjectCollection.GlobalProjectCollection.UnloadAllProjects();
        }

<<<<<<< HEAD
        [TearDown]
        public void TearDown()
=======
        public void Dispose()
>>>>>>> 3f8a403e
        {
            ProjectCollection.GlobalProjectCollection.UnloadAllProjects();
        }

        /// <summary>
        /// Simple test of the CallTarget task.
        /// </summary>
<<<<<<< HEAD
        [Test]
=======
        [Fact]
>>>>>>> 3f8a403e
        public void Simple()
        {
            MockLogger logger = ObjectModelHelpers.BuildProjectExpectSuccess(@"

                <Project DefaultTargets=`a` ToolsVersion=`msbuilddefaulttoolsversion` xmlns=`msbuildnamespace`>
                    <Target Name=`a` >
	                    <CallTarget Targets=`b` />
                    </Target>
                    <Target Name=`b` >
	                    <Message Text=`Inside B` />
                    </Target>
                </Project>
                ");

            logger.AssertLogContains("Inside B");
        }

        /// <summary>
        /// Simple test of the CallTarget task, where one of the middle targets invoked fails.
        /// </summary>
<<<<<<< HEAD
        [Test]
=======
        [Fact]
>>>>>>> 3f8a403e
        public void FailedTargets()
        {
            MockLogger logger = ObjectModelHelpers.BuildProjectExpectFailure(@"

                <Project DefaultTargets=`build` ToolsVersion=`msbuilddefaulttoolsversion` xmlns=`msbuildnamespace`>
                    <Target Name=`build` >
	                    <CallTarget Targets=`a; b; c` />
                    </Target>
                    <Target Name=`a` >
	                    <Message Text=`Inside A` />
                    </Target>
                    <Target Name=`b` >
	                    <Error Text=`Inside B` />
                    </Target>
                    <Target Name=`c` >
	                    <Message Text=`Inside C` />
                    </Target>
                </Project>
                ");

            logger.AssertLogContains("Inside A");
            logger.AssertLogContains("Inside B");

            // Target C should not have been run.
            logger.AssertLogDoesntContain("Inside C");
        }

        /// <summary>
        /// Test the CallTarget task, where one of the middle targets invoked fails, but we
        /// specified RunEachTargetSeparately, so all the targets should have been run anyway.
        /// </summary>
<<<<<<< HEAD
        [Test]
=======
        [Fact]
>>>>>>> 3f8a403e
        public void FailedTargetsRunSeparately()
        {
            MockLogger logger = ObjectModelHelpers.BuildProjectExpectFailure(@"

                <Project DefaultTargets=`build` ToolsVersion=`msbuilddefaulttoolsversion` xmlns=`msbuildnamespace`>
                    <Target Name=`build` >
	                    <CallTarget Targets=`a; b; c` RunEachTargetSeparately=`true` />
                    </Target>
                    <Target Name=`a` >
	                    <Message Text=`Inside A` />
                    </Target>
                    <Target Name=`b` >
	                    <Error Text=`Inside B` />
                    </Target>
                    <Target Name=`c` >
	                    <Message Text=`Inside C` />
                    </Target>
                </Project>
                ");

            // All three targets should have been run.
            logger.AssertLogContains("Inside A");
            logger.AssertLogContains("Inside B");
            logger.AssertLogContains("Inside C");
        }

        /// <summary>
        /// Test the CallTarget task, where we don't pass in any targets.  This is expected
        /// to succeed, so that callers of the task don't have to add a Condition to ensure
        /// that the list of targets is non-empty.
        /// </summary>
<<<<<<< HEAD
        [Test]
=======
        [Fact]
>>>>>>> 3f8a403e
        public void NoTargets()
        {
            MockLogger logger = ObjectModelHelpers.BuildProjectExpectSuccess(@"

                <Project DefaultTargets=`build` ToolsVersion=`msbuilddefaulttoolsversion` xmlns=`msbuildnamespace`>
                    <Target Name=`build` >
	                    <CallTarget Targets=` @(empty) ` />
                    </Target>
                </Project>
                ");
        }

        /// <summary>
        /// Test the CallTarget task and capture the outputs of the invoked targets.
        /// </summary>
<<<<<<< HEAD
        [Test]
=======
        [Fact]
>>>>>>> 3f8a403e
        public void CaptureTargetOutputs()
        {
            Project project = ObjectModelHelpers.CreateInMemoryProject(@"

                <Project DefaultTargets=`build` ToolsVersion=`msbuilddefaulttoolsversion` xmlns=`msbuildnamespace`>
                    <Target Name=`build` >

                        <CallTarget Targets=` a; b; c ` >
                            <Output ItemName=`myfancytargetoutputs` TaskParameter=`TargetOutputs`/>
                        </CallTarget>

                    </Target>
                    <!-- include some nice characters that need escaping -->
                    <Target Name=`a` Outputs=`a.t!@#$%^xt`>
	                    <Message Text=`Inside A` />
                    </Target>
                    <Target Name=`b` Outputs=`b.txt`>
	                    <Message Text=`Inside B` />
                    </Target>
                    <Target Name=`c` Outputs=`c.txt`>
	                    <Message Text=`Inside C` />
                    </Target>
                </Project>

                ");

            ProjectInstance instance = project.CreateProjectInstance();
            bool success = instance.Build();
            Assert.True(success); // "Build failed.  See Standard Out tab for details"

            IEnumerable<ProjectItemInstance> targetOutputs = instance.GetItems("myfancytargetoutputs");

            // Convert to a list of TaskItems for easier verification.
            List<ITaskItem> targetOutputsTaskItems = new List<ITaskItem>();
            foreach (ProjectItemInstance item in targetOutputs)
            {
                targetOutputsTaskItems.Add(new TaskItem(item.EvaluatedInclude));
            }

            // Order independent verification of the right set of items.
            ObjectModelHelpers.AssertItemsMatch(@"
                c.txt
                b.txt
                a.t!@#$%^xt
                ",
                targetOutputsTaskItems.ToArray(), false /* ignore the order */);
        }

<<<<<<< HEAD
        [Test]
=======
        [Fact]
>>>>>>> 3f8a403e
        public void CaptureTargetOutputsRunningEachTargetSeparately()
        {
            MockLogger logger = ObjectModelHelpers.BuildProjectExpectSuccess(@"

                <Project DefaultTargets = `CallT` ToolsVersion=`msbuilddefaulttoolsversion` xmlns=`msbuildnamespace`>
	                <Target Name = `a` Outputs = `a.txt`/>
	                <Target Name = `b` Outputs = `b.txt`/>
	                <Target Name = `c` Outputs = `c.txt`/>
	                <Target Name = `CallT`>
		                <CallTarget
			                Targets = `a;b;c`
			                RunEachTargetSeparately = `true`>
			                <Output TaskParameter= `TargetOutputs` ItemName = `TaskOut`/>
		                </CallTarget>
		                <Message Text = `CallTarget Outputs: @(TaskOut)`/>
	                </Target>
                </Project>
                ");

            // All three targets should have been run.
            logger.AssertLogContains("CallTarget Outputs: a.txt;b.txt;c.txt");
        }
    }
}<|MERGE_RESOLUTION|>--- conflicted
+++ resolved
@@ -1,4 +1,4 @@
-﻿// Copyright (c) Microsoft. All rights reserved.
+// Copyright (c) Microsoft. All rights reserved.
 // Licensed under the MIT license. See LICENSE file in the project root for full license information.
 
 using System;
@@ -6,10 +6,6 @@
 using System.Reflection;
 using System.Collections;
 using System.Collections.Generic;
-<<<<<<< HEAD
-using NUnit.Framework;
-=======
->>>>>>> 3f8a403e
 using Microsoft.Build.Evaluation;
 using Microsoft.Build.Execution;
 using Microsoft.Build.Framework;
@@ -20,27 +16,14 @@
 
 namespace Microsoft.Build.UnitTests
 {
-<<<<<<< HEAD
-    [TestFixture]
-    sealed public class CallTarget_Tests
-    {
-        [SetUp]
-        public void SetUp()
-=======
     sealed public class CallTarget_Tests : IDisposable
     {
         public CallTarget_Tests()
->>>>>>> 3f8a403e
         {
             ProjectCollection.GlobalProjectCollection.UnloadAllProjects();
         }
 
-<<<<<<< HEAD
-        [TearDown]
-        public void TearDown()
-=======
         public void Dispose()
->>>>>>> 3f8a403e
         {
             ProjectCollection.GlobalProjectCollection.UnloadAllProjects();
         }
@@ -48,11 +31,7 @@
         /// <summary>
         /// Simple test of the CallTarget task.
         /// </summary>
-<<<<<<< HEAD
-        [Test]
-=======
-        [Fact]
->>>>>>> 3f8a403e
+        [Fact]
         public void Simple()
         {
             MockLogger logger = ObjectModelHelpers.BuildProjectExpectSuccess(@"
@@ -73,11 +52,7 @@
         /// <summary>
         /// Simple test of the CallTarget task, where one of the middle targets invoked fails.
         /// </summary>
-<<<<<<< HEAD
-        [Test]
-=======
-        [Fact]
->>>>>>> 3f8a403e
+        [Fact]
         public void FailedTargets()
         {
             MockLogger logger = ObjectModelHelpers.BuildProjectExpectFailure(@"
@@ -109,11 +84,7 @@
         /// Test the CallTarget task, where one of the middle targets invoked fails, but we
         /// specified RunEachTargetSeparately, so all the targets should have been run anyway.
         /// </summary>
-<<<<<<< HEAD
-        [Test]
-=======
-        [Fact]
->>>>>>> 3f8a403e
+        [Fact]
         public void FailedTargetsRunSeparately()
         {
             MockLogger logger = ObjectModelHelpers.BuildProjectExpectFailure(@"
@@ -145,11 +116,7 @@
         /// to succeed, so that callers of the task don't have to add a Condition to ensure
         /// that the list of targets is non-empty.
         /// </summary>
-<<<<<<< HEAD
-        [Test]
-=======
-        [Fact]
->>>>>>> 3f8a403e
+        [Fact]
         public void NoTargets()
         {
             MockLogger logger = ObjectModelHelpers.BuildProjectExpectSuccess(@"
@@ -165,11 +132,7 @@
         /// <summary>
         /// Test the CallTarget task and capture the outputs of the invoked targets.
         /// </summary>
-<<<<<<< HEAD
-        [Test]
-=======
-        [Fact]
->>>>>>> 3f8a403e
+        [Fact]
         public void CaptureTargetOutputs()
         {
             Project project = ObjectModelHelpers.CreateInMemoryProject(@"
@@ -218,11 +181,7 @@
                 targetOutputsTaskItems.ToArray(), false /* ignore the order */);
         }
 
-<<<<<<< HEAD
-        [Test]
-=======
-        [Fact]
->>>>>>> 3f8a403e
+        [Fact]
         public void CaptureTargetOutputsRunningEachTargetSeparately()
         {
             MockLogger logger = ObjectModelHelpers.BuildProjectExpectSuccess(@"
