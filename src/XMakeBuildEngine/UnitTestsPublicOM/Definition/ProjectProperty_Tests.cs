--- conflicted
+++ resolved
@@ -12,33 +12,20 @@
 
 using Microsoft.Build.Construction;
 using Microsoft.Build.Evaluation;
-<<<<<<< HEAD
 using Microsoft.Build.Shared;
-
-using NUnit.Framework;
-=======
 using Xunit;
->>>>>>> 2e935d82
 
 namespace Microsoft.Build.UnitTests.OM.Definition
 {
     /// <summary>
     /// Tests for ProjectProperty
     /// </summary>
-<<<<<<< HEAD
-    [TestFixture]
-=======
->>>>>>> 2e935d82
     public class ProjectProperty_Tests
     {
         /// <summary>
         /// Project getter
         /// </summary>
-<<<<<<< HEAD
-        [Test]
-=======
-        [Fact]
->>>>>>> 2e935d82
+        [Fact]
         public void ProjectGetter()
         {
             Project project = new Project();
@@ -50,11 +37,7 @@
         /// <summary>
         /// Property with nothing to expand
         /// </summary>
-<<<<<<< HEAD
-        [Test]
-=======
-        [Fact]
->>>>>>> 2e935d82
+        [Fact]
         public void NoExpansion()
         {
             string content = @"
@@ -76,11 +59,7 @@
         /// <summary>
         /// Embedded property
         /// </summary>
-<<<<<<< HEAD
-        [Test]
-=======
-        [Fact]
->>>>>>> 2e935d82
+        [Fact]
         public void ExpandProperty()
         {
             string content = @"
@@ -103,11 +82,7 @@
         /// <summary>
         /// Set the value of a property
         /// </summary>
-<<<<<<< HEAD
-        [Test]
-=======
-        [Fact]
->>>>>>> 2e935d82
+        [Fact]
         public void SetValue()
         {
             Project project = new Project();
@@ -124,11 +99,7 @@
         /// <summary>
         /// Set the value of a property
         /// </summary>
-<<<<<<< HEAD
-        [Test]
-=======
-        [Fact]
->>>>>>> 2e935d82
+        [Fact]
         public void SetValue_Escaped()
         {
             Project project = new Project();
@@ -146,11 +117,7 @@
         /// Set the value of a property to the same value.
         /// This should not dirty the project.
         /// </summary>
-<<<<<<< HEAD
-        [Test]
-=======
-        [Fact]
->>>>>>> 2e935d82
+        [Fact]
         public void SetValueSameValue()
         {
             Project project = new Project();
@@ -165,12 +132,7 @@
         /// <summary>
         /// Attempt to set the value of a built-in property
         /// </summary>
-<<<<<<< HEAD
-        [Test]
-        [ExpectedException(typeof(InvalidOperationException))]
-=======
-        [Fact]
->>>>>>> 2e935d82
+        [Fact]
         public void InvalidSetValueBuiltInProperty()
         {
             Assert.Throws<InvalidOperationException>(() =>
@@ -187,11 +149,7 @@
         /// Should work even though there is no XML behind it.
         /// Also, should persist.
         /// </summary>
-<<<<<<< HEAD
-        [Test]
-=======
-        [Fact]
->>>>>>> 2e935d82
+        [Fact]
         public void SetValueEnvironmentProperty()
         {
             Project project = new Project();
@@ -205,49 +163,29 @@
 
             project.ReevaluateIfNecessary();
 
-<<<<<<< HEAD
             property = project.GetProperty(varName);
-            Assert.AreEqual("v", property.UnevaluatedValue);
-=======
-            property = project.GetProperty("Username");
             Assert.Equal("v", property.UnevaluatedValue);
->>>>>>> 2e935d82
         }
 
         /// <summary>
         /// Test IsEnvironmentVariable
         /// </summary>
-<<<<<<< HEAD
-        [Test]
-=======
-        [Fact]
->>>>>>> 2e935d82
+        [Fact]
         public void IsEnvironmentVariable()
         {
             Project project = new Project();
             string varName = NativeMethodsShared.IsWindows ? "username" : "USER";
 
-<<<<<<< HEAD
-            Assert.AreEqual(true, project.GetProperty(varName).IsEnvironmentProperty);
-            Assert.AreEqual(false, project.GetProperty(varName).IsGlobalProperty);
-            Assert.AreEqual(false, project.GetProperty(varName).IsReservedProperty);
-            Assert.AreEqual(false, project.GetProperty(varName).IsImported);
-=======
-            Assert.Equal(true, project.GetProperty("username").IsEnvironmentProperty);
-            Assert.Equal(false, project.GetProperty("username").IsGlobalProperty);
-            Assert.Equal(false, project.GetProperty("username").IsReservedProperty);
-            Assert.Equal(false, project.GetProperty("username").IsImported);
->>>>>>> 2e935d82
+            Assert.Equal(true, project.GetProperty(varName).IsEnvironmentProperty);
+            Assert.Equal(false, project.GetProperty(varName).IsGlobalProperty);
+            Assert.Equal(false, project.GetProperty(varName).IsReservedProperty);
+            Assert.Equal(false, project.GetProperty(varName).IsImported);
         }
 
         /// <summary>
         /// Test IsGlobalProperty
         /// </summary>
-<<<<<<< HEAD
-        [Test]
-=======
-        [Fact]
->>>>>>> 2e935d82
+        [Fact]
         public void IsGlobalProperty()
         {
             Dictionary<string, string> globalProperties = new Dictionary<string, string>(StringComparer.OrdinalIgnoreCase);
@@ -263,11 +201,7 @@
         /// <summary>
         /// Test IsReservedProperty
         /// </summary>
-<<<<<<< HEAD
-        [Test]
-=======
-        [Fact]
->>>>>>> 2e935d82
+        [Fact]
         public void IsReservedProperty()
         {
             Project project = new Project();
@@ -283,11 +217,7 @@
         /// <summary>
         /// Verify properties are expanded in new property values
         /// </summary>
-<<<<<<< HEAD
-        [Test]
-=======
-        [Fact]
->>>>>>> 2e935d82
+        [Fact]
         public void SetPropertyWithPropertyExpression()
         {
             Project project = new Project();
@@ -306,11 +236,7 @@
         /// when you output them, item expansion happens after property expansion, and 
         /// they may evaluate to blank then. (Unless items do exist at that point.)
         /// </summary>
-<<<<<<< HEAD
-        [Test]
-=======
-        [Fact]
->>>>>>> 2e935d82
+        [Fact]
         public void SetPropertyWithItemAndMetadataExpression()
         {
             Project project = new Project();
@@ -326,12 +252,7 @@
         /// <summary>
         /// Attempt to set value on imported property should fail
         /// </summary>
-<<<<<<< HEAD
-        [Test]
-        [ExpectedException(typeof(InvalidOperationException))]
-=======
-        [Fact]
->>>>>>> 2e935d82
+        [Fact]
         public void SetPropertyImported()
         {
             Assert.Throws<InvalidOperationException>(() =>
