// Copyright (c) Microsoft. All rights reserved.
// Licensed under the MIT license. See LICENSE file in the project root for full license information.
//-----------------------------------------------------------------------
// </copyright>
// <summary>Tests for ProjectItemDefinition</summary>
//-----------------------------------------------------------------------

using System;
using System.Collections.Generic;
using System.IO;
using System.Linq;
using System.Xml;
using Microsoft.Build.Construction;
using Microsoft.Build.Evaluation;
using InvalidProjectFileException = Microsoft.Build.Exceptions.InvalidProjectFileException;
using Microsoft.Build.Execution;
using Microsoft.Build.Framework;
<<<<<<< HEAD
using Microsoft.Build.Shared;

using NUnit.Framework;
=======
using Xunit;
>>>>>>> 2e935d82

namespace Microsoft.Build.UnitTests.OM.Definition
{
    /// <summary>
    /// Tests for ProjectItemDefinition
    /// </summary>
<<<<<<< HEAD
    [TestFixture]
=======
>>>>>>> 2e935d82
    public class ProjectItemDefinition_Tests
    {
        /// <summary>
        /// Add metadata; should add to an existing item definition group that has item definitions of the same item type
        /// </summary>
<<<<<<< HEAD
        [Test]
=======
        [Fact]
>>>>>>> 2e935d82
        public void AddMetadataExistingItemDefinitionGroup()
        {
            ProjectRootElement xml = ProjectRootElement.Create();
            xml.AddItemDefinitionGroup().AddItemDefinition("i").AddMetadata("m", "m0");

            Project project = new Project(xml);
            project.ItemDefinitions["i"].SetMetadataValue("n", "n0");

            string expected = ObjectModelHelpers.CleanupFileContents(
@"<Project ToolsVersion=""msbuilddefaulttoolsversion"" xmlns=""msbuildnamespace"">
  <ItemDefinitionGroup>
    <i>
      <m>m0</m>
    </i>
    <i>
      <n>n0</n>
    </i>
  </ItemDefinitionGroup>
</Project>");

            Helpers.VerifyAssertProjectContent(expected, project.Xml);
        }

        /// <summary>
        /// Set metadata with property expression; should be expanded
        /// </summary>
<<<<<<< HEAD
        [Test]
=======
        [Fact]
>>>>>>> 2e935d82
        public void SetMetadata()
        {
            ProjectRootElement xml = ProjectRootElement.Create();
            xml.AddProperty("p", "v");
            xml.AddItemDefinitionGroup().AddItemDefinition("i").AddMetadata("m", "m0");
            xml.AddItem("i", "i1");

            Project project = new Project(xml);

            ProjectMetadata metadatum = project.ItemDefinitions["i"].GetMetadata("m");

            metadatum.UnevaluatedValue = "$(p)";

            Assert.Equal("v", Helpers.GetFirst(project.GetItems("i")).GetMetadataValue("m"));
        }

        /// <summary>
        /// Access metadata when there isn't any
        /// </summary>
<<<<<<< HEAD
        [Test]
=======
        [Fact]
>>>>>>> 2e935d82
        public void EmptyMetadataCollection()
        {
            ProjectRootElement xml = ProjectRootElement.Create();
            xml.AddItemDefinitionGroup().AddItemDefinition("i");
            Project project = new Project(xml);

            ProjectItemDefinition itemDefinition = project.ItemDefinitions["i"];
            IEnumerable<ProjectMetadata> metadataCollection = itemDefinition.Metadata;

            List<ProjectMetadata> metadataList = Helpers.MakeList(metadataCollection);

            Assert.Equal(0, metadataList.Count);

            Assert.Equal(null, itemDefinition.GetMetadata("m"));
        }

        /// <summary>
        /// Set metadata get collection
        /// </summary>
<<<<<<< HEAD
        [Test]
=======
        [Fact]
>>>>>>> 2e935d82
        public void GetMetadataCollection()
        {
            ProjectRootElement xml = ProjectRootElement.Create();
            xml.AddItemDefinitionGroup().AddItemDefinition("i").AddMetadata("m", "m0");

            Project project = new Project(xml);

            IEnumerable<ProjectMetadata> metadataCollection = project.ItemDefinitions["i"].Metadata;

            List<ProjectMetadata> metadataList = Helpers.MakeList(metadataCollection);

            Assert.Equal(1, metadataList.Count);
            Assert.Equal("m", metadataList[0].Name);
            Assert.Equal("m0", metadataList[0].EvaluatedValue);
        }

        /// <summary>
        /// Attempt to update metadata on imported item definition should fail
        /// </summary>
<<<<<<< HEAD
        [Test]
        [ExpectedException(typeof(InvalidOperationException))]
=======
        [Fact]
>>>>>>> 2e935d82
        public void UpdateMetadataImported()
        {
            Assert.Throws<InvalidOperationException>(() =>
            {
                string file = null;

                try
                {
                    file = Microsoft.Build.Shared.FileUtilities.GetTemporaryFile();
                    ProjectRootElement import = ProjectRootElement.Create(file);
                    import.AddItemDefinitionGroup().AddItemDefinition("i").AddMetadata("m", "m0");
                    import.Save();

                    ProjectRootElement main = ProjectRootElement.Create();
                    Project project = new Project(main);
                    main.AddImport(file);
                    project.ReevaluateIfNecessary();

                    ProjectItemDefinition definition = project.ItemDefinitions["i"];
                    definition.SetMetadataValue("m", "m1");
                }
                finally
                {
                    File.Delete(file);
                }
            }
           );
        }
        /// <summary>
        /// Attempt to add new metadata on imported item definition should succeed,
        /// creating a new item definition in the main project
        /// </summary>
<<<<<<< HEAD
        [Test]
=======
        [Fact]
>>>>>>> 2e935d82
        public void SetMetadataImported()
        {
            string file = null;

            try
            {
                file = Microsoft.Build.Shared.FileUtilities.GetTemporaryFile();
                ProjectRootElement import = ProjectRootElement.Create(file);
                import.AddItemDefinitionGroup().AddItemDefinition("i").AddMetadata("m", "m0");
                import.Save();

                ProjectRootElement main = ProjectRootElement.Create();
                Project project = new Project(main);
                main.AddImport(file);
                project.ReevaluateIfNecessary();

                ProjectItemDefinition definition = project.ItemDefinitions["i"];
                definition.SetMetadataValue("n", "n0");

                string expected = String.Format
                    (
    ObjectModelHelpers.CleanupFileContents(
@"<Project ToolsVersion=""msbuilddefaulttoolsversion"" xmlns=""msbuildnamespace"">
  <ItemDefinitionGroup>
    <i>
      <n>n0</n>
    </i>
  </ItemDefinitionGroup>
  <Import Project=""{0}"" />
</Project>"),
                   file
                   );

                Helpers.VerifyAssertProjectContent(expected, project.Xml);
            }
            finally
            {
                File.Delete(file);
            }
        }

        /// <summary>
        /// Item definition metadata should be sufficient to avoid errors like
        /// "error MSB4096: The item "a.foo" in item list "h" does not define a value for metadata "m".  In
        /// order to use this metadata, either qualify it by specifying %(h.m), or ensure that all items in this list define a value
        /// for this metadata."
        /// </summary>
<<<<<<< HEAD
        [Test]
        [Category("serialize")]
=======
        [Fact]
        [Trait("Category", "serialize")]
>>>>>>> 2e935d82
        public void BatchingConsidersItemDefinitionMetadata()
        {
            string content =
ObjectModelHelpers.CleanupFileContents(
@"<Project ToolsVersion=""msbuilddefaulttoolsversion"" xmlns=""msbuildnamespace"">
  <ItemDefinitionGroup>
    <i>
      <m>m1</m>
    </i>
  </ItemDefinitionGroup>
  <ItemGroup>
    <i Include='a.foo;a.bar'/>
  </ItemGroup>
  <Target Name='t'>
    <Message Text='@(i)/%(m)'/>
  </Target>
</Project>");

            Project project = new Project(XmlReader.Create(new StringReader(content)));

            MockLogger logger = new MockLogger();
            List<ILogger> loggers = new List<ILogger>() { logger };
            Assert.Equal(true, project.Build(loggers));

            logger.AssertLogContains("a.foo;a.bar/m1");
            logger.AssertNoErrors();
            logger.AssertNoWarnings();
        }

        /// <summary>
        /// Expand built-in metadata "late"
        /// </summary>
<<<<<<< HEAD
        [Test]
=======
        [Fact]
>>>>>>> 2e935d82
        public void ExpandBuiltInMetadataAtPointOfUse()
        {
            string content =
ObjectModelHelpers.CleanupFileContents(
@"<Project ToolsVersion=""msbuilddefaulttoolsversion"" xmlns=""msbuildnamespace"">
  <ItemDefinitionGroup>
    <i>
      <m>%(filename)</m>
    </i>
  </ItemDefinitionGroup>
  <ItemGroup>
    <i Include='" + (NativeMethodsShared.IsWindows ? @"c:\a\b.ext" : "/a/b.ext") + @"'/>
  </ItemGroup>
</Project>");

            Project project = new Project(XmlReader.Create(new StringReader(content)));

            ProjectItem item = project.GetItems("i").ElementAt(0);
            Assert.Equal("b", item.GetMetadataValue("m"));
        }

        /// <summary>
        /// Expand built-in metadata "late"
        /// </summary>
<<<<<<< HEAD
        [Test]
=======
        [Fact]
>>>>>>> 2e935d82
        public void ExpandBuiltInMetadataAtPointOfUse_ReferToMetadataAbove()
        {
            string content =
ObjectModelHelpers.CleanupFileContents(
@"<Project ToolsVersion=""msbuilddefaulttoolsversion"" xmlns=""msbuildnamespace"">
  <ItemDefinitionGroup>
    <i>
      <m>%(filename)</m>
      <m>%(m)%(extension)</m>
    </i>
  </ItemDefinitionGroup>
  <ItemGroup>
    <i Include='" + (NativeMethodsShared.IsWindows ? @"c:\a\b.ext" : "/a/b.ext") + @"'/>
  </ItemGroup>
</Project>");

            Project project = new Project(XmlReader.Create(new StringReader(content)));

            ProjectItem item = project.GetItems("i").ElementAt(0);
            Assert.Equal("b.ext", item.GetMetadataValue("m"));
        }

        /// <summary>
        /// Expand built-in metadata "late"
        /// </summary>
<<<<<<< HEAD
        [Test]
=======
        [Fact]
>>>>>>> 2e935d82
        public void ExpandBuiltInMetadataAtPointOfUse_MixtureOfCustomAndBuiltIn()
        {
            string content =
ObjectModelHelpers.CleanupFileContents(
@"<Project ToolsVersion=""msbuilddefaulttoolsversion"" xmlns=""msbuildnamespace"">
  <ItemDefinitionGroup>
    <i>
      <l>l1</l>
      <m>%(filename).%(l)</m>
    </i>
  </ItemDefinitionGroup>
  <ItemGroup>
    <i Include='" + (NativeMethodsShared.IsWindows ? @"c:\a\b.ext" : "/a/b.ext") + @"'/>
  </ItemGroup>
</Project>");

            Project project = new Project(XmlReader.Create(new StringReader(content)));

            ProjectItem item = project.GetItems("i").ElementAt(0);
            Assert.Equal("b.l1", item.GetMetadataValue("m"));
        }

        /// <summary>
        /// Custom metadata expressions on metadata on an ItemDefinitionGroup is still always
        /// expanded right there.
        /// </summary>
<<<<<<< HEAD
        [Test]
=======
        [Fact]
>>>>>>> 2e935d82
        public void ExpandBuiltInMetadataAtPointOfUse_CustomEvaluationNeverDelayed()
        {
            string content =
ObjectModelHelpers.CleanupFileContents(
@"<Project ToolsVersion=""msbuilddefaulttoolsversion"" xmlns=""msbuildnamespace"">
  <ItemDefinitionGroup>
    <i>
      <n>n1</n>
      <m>%(filename).%(n)</m>
      <n>n2</n>
    </i>
  </ItemDefinitionGroup>
  <ItemGroup>
    <i Include='" + (NativeMethodsShared.IsWindows ? @"c:\a\b.ext" : "/a/b.ext") + @"'>
      <n>n3</n>
    </i>
  </ItemGroup>
</Project>");

            Project project = new Project(XmlReader.Create(new StringReader(content)));

            ProjectItem item = project.GetItems("i").ElementAt(0);
            Assert.Equal("b.n1", item.GetMetadataValue("m"));
        }

        /// <summary>
        /// A custom metadata that bizarrely expands to a built in metadata expression should
        /// not evaluate again.
        /// </summary>
<<<<<<< HEAD
        [Test]
=======
        [Fact]
>>>>>>> 2e935d82
        public void ExpandBuiltInMetadataAtPointOfUse_DoNotDoubleEvaluate()
        {
            string content =
ObjectModelHelpers.CleanupFileContents(
@"<Project ToolsVersion=""msbuilddefaulttoolsversion"" xmlns=""msbuildnamespace"">
  <ItemDefinitionGroup>
    <i>
      <n>%25(filename)</n> <!-- escaped % sign -->
      <m>%(n)</m>
    </i>
  </ItemDefinitionGroup>
  <ItemGroup>
    <i Include='c:\a\b.ext'/>
  </ItemGroup>
</Project>");

            Project project = new Project(XmlReader.Create(new StringReader(content)));

            ProjectItem item = project.GetItems("i").ElementAt(0);

            Assert.Equal("%25(filename)", Project.GetMetadataValueEscaped(item, "m"));
            Assert.Equal("%(filename)", item.GetMetadataValue("m"));
        }

        /// <summary>
        /// Items created from other items should still have the built-in metadata expanded
        /// on them, not the original items.
        /// </summary>
<<<<<<< HEAD
        [Test]
=======
        [Fact]
>>>>>>> 2e935d82
        public void ExpandBuiltInMetadataAtPointOfUse_CopyItems()
        {
            string content =
ObjectModelHelpers.CleanupFileContents(
@"<Project ToolsVersion=""msbuilddefaulttoolsversion"" xmlns=""msbuildnamespace"">
  <ItemDefinitionGroup>
    <i>
      <m>%(extension)</m>
    </i>
  </ItemDefinitionGroup>
  <ItemGroup>
    <h Include='a.foo'/>
    <i Include=""@(h->'%(identity).bar')""/>
  </ItemGroup>
</Project>");

            Project project = new Project(XmlReader.Create(new StringReader(content)));

            ProjectItem item = project.GetItems("i").ElementAt(0);
            Assert.Equal(".bar", item.GetMetadataValue("m"));
        }

        /// <summary>
        /// Items created from other items should still have the built-in metadata expanded
        /// on them, not the original items.
        /// </summary>
<<<<<<< HEAD
        [Test]
=======
        [Fact]
>>>>>>> 2e935d82
        public void ExpandBuiltInMetadataAtPointOfUse_UseInTransform()
        {
            string content =
ObjectModelHelpers.CleanupFileContents(
@"<Project ToolsVersion=""msbuilddefaulttoolsversion"" xmlns=""msbuildnamespace"">
  <ItemDefinitionGroup>
    <h>
      <m>%(extension)</m>
    </h>
  </ItemDefinitionGroup>
  <ItemGroup>
    <h Include='a.foo'/>
    <i Include=""@(h->'%(m)')""/>
  </ItemGroup>
</Project>");

            Project project = new Project(XmlReader.Create(new StringReader(content)));

            ProjectItem item = project.GetItems("i").ElementAt(0);
            Assert.Equal(".foo", item.EvaluatedInclude);
        }

        /// <summary>
        /// Items created from other items should still have the built-in metadata expanded
        /// on them, not the original items.
        /// </summary>
<<<<<<< HEAD
        [Test]
        [Category("serialize")]
=======
        [Fact]
        [Trait("Category", "serialize")]
>>>>>>> 2e935d82
        public void ExpandBuiltInMetadataAtPointOfUse_UseInBatching()
        {
            string content =
ObjectModelHelpers.CleanupFileContents(
@"<Project ToolsVersion=""msbuilddefaulttoolsversion"" xmlns=""msbuildnamespace"">
  <ItemDefinitionGroup>
    <h>
      <m>%(extension)</m>
    </h>
  </ItemDefinitionGroup>
  <ItemGroup>
    <h Include='a.foo;a.bar'/>
  </ItemGroup>
  <Target Name='t'>
    <ItemGroup>
      <i Include=""@(h)"">
         <n Condition=""'%(m)'=='.foo'"">n1</n>
      </i>
    </ItemGroup>
  </Target>
</Project>");

            Project project = new Project(XmlReader.Create(new StringReader(content)));

            ProjectInstance instance = project.CreateProjectInstance();
            MockLogger l = new MockLogger();
            List<ILogger> loggers = new List<ILogger>() { l };
            instance.Build(loggers);

            ProjectItemInstance item1 = instance.GetItems("i").ElementAt(0);
            Assert.Equal("n1", item1.GetMetadataValue("n"));

            ProjectItemInstance item2 = instance.GetItems("i").ElementAt(1);
            Assert.Equal("", item2.GetMetadataValue("n"));
        }

        /// <summary>
        /// Built-in metadata is prohibited in item definition conditions.
        /// Ideally it would also be late evaluated, but that's too difficult. 
        /// </summary>
<<<<<<< HEAD
        [Test]
        [ExpectedException(typeof(InvalidProjectFileException))]
=======
        [Fact]
>>>>>>> 2e935d82
        public void ExpandBuiltInMetadataAtPointOfUse_BuiltInProhibitedOnItemDefinitionMetadataCondition()
        {
            Assert.Throws<InvalidProjectFileException>(() =>
            {
                string content =
    ObjectModelHelpers.CleanupFileContents(
    @"<Project ToolsVersion=""msbuilddefaulttoolsversion"" xmlns=""msbuildnamespace"">
  <ItemDefinitionGroup>
    <i>
      <m Condition=""'%(filename)'!=''"">m1</m>
    </i>
  </ItemDefinitionGroup>
</Project>");

                Project project = new Project(XmlReader.Create(new StringReader(content)));
            }
           );
        }
        /// <summary>
        /// Built-in metadata is prohibited in item definition conditions.
        /// Ideally it would also be late evaluated, but that's too difficult. 
        /// </summary>
<<<<<<< HEAD
        [Test]
        [ExpectedException(typeof(InvalidProjectFileException))]
=======
        [Fact]
>>>>>>> 2e935d82
        public void ExpandBuiltInMetadataAtPointOfUse_UnquotedBuiltInProhibitedOnItemDefinitionMetadataCondition()
        {
            Assert.Throws<InvalidProjectFileException>(() =>
            {
                string content =
    ObjectModelHelpers.CleanupFileContents(
    @"<Project ToolsVersion=""msbuilddefaulttoolsversion"" xmlns=""msbuildnamespace"">
  <ItemDefinitionGroup>
    <i>
      <m Condition=""%(filename)!=''"">m1</m>
    </i>
  </ItemDefinitionGroup>
</Project>");

                Project project = new Project(XmlReader.Create(new StringReader(content)));
            }
           );
        }
        /// <summary>
        /// Built-in metadata is prohibited in item definition conditions.
        /// Ideally it would also be late evaluated, but that's too difficult. 
        /// </summary>
<<<<<<< HEAD
        [Test]
        [ExpectedException(typeof(InvalidProjectFileException))]
=======
        [Fact]
>>>>>>> 2e935d82
        public void ExpandBuiltInMetadataAtPointOfUse_BuiltInProhibitedOnItemDefinitionCondition()
        {
            Assert.Throws<InvalidProjectFileException>(() =>
            {
                string content =
    ObjectModelHelpers.CleanupFileContents(
    @"<Project ToolsVersion=""msbuilddefaulttoolsversion"" xmlns=""msbuildnamespace"">
  <ItemDefinitionGroup>
    <i Condition=""'%(filename)'!=''"">
      <m>m1</m>
    </i>
  </ItemDefinitionGroup>
</Project>");

                Project project = new Project(XmlReader.Create(new StringReader(content)));
            }
           );
        }
        /// <summary>
        /// Built-in metadata is prohibited in item definition conditions.
        /// Ideally it would also be late evaluated, but that's too difficult. 
        /// </summary>
<<<<<<< HEAD
        [Test]
        [ExpectedException(typeof(InvalidProjectFileException))]
=======
        [Fact]
>>>>>>> 2e935d82
        public void ExpandBuiltInMetadataAtPointOfUse_BuiltInProhibitedOnItemDefinitionGroupCondition()
        {
            Assert.Throws<InvalidProjectFileException>(() =>
            {
                string content =
    ObjectModelHelpers.CleanupFileContents(
    @"<Project ToolsVersion=""msbuilddefaulttoolsversion"" xmlns=""msbuildnamespace"">
  <ItemDefinitionGroup Condition=""'%(filename)'!=''"">
    <i>
      <m>m1</m>
    </i>
  </ItemDefinitionGroup>
</Project>");

                Project project = new Project(XmlReader.Create(new StringReader(content)));
            }
           );
        }
        /// <summary>
        /// Built-in metadata is prohibited in item definition conditions.
        /// Ideally it would also be late evaluated, but that's too difficult. 
        /// </summary>
<<<<<<< HEAD
        [Test]
        [ExpectedException(typeof(InvalidProjectFileException))]
=======
        [Fact]
>>>>>>> 2e935d82
        public void ExpandBuiltInMetadataAtPointOfUse_QualifiedBuiltInProhibitedOnItemDefinitionMetadataCondition()
        {
            Assert.Throws<InvalidProjectFileException>(() =>
            {
                string content =
    ObjectModelHelpers.CleanupFileContents(
    @"<Project ToolsVersion=""msbuilddefaulttoolsversion"" xmlns=""msbuildnamespace"">
  <ItemDefinitionGroup>
    <i>
      <m Condition=""'%(i.filename)'!=''"">m1</m>
    </i>
  </ItemDefinitionGroup>
</Project>");

                Project project = new Project(XmlReader.Create(new StringReader(content)));
            }
           );
        }
        /// <summary>
        /// Built-in metadata is prohibited in item definition conditions.
        /// Ideally it would also be late evaluated, but that's too difficult. 
        /// </summary>
<<<<<<< HEAD
        [Test]
        [ExpectedException(typeof(InvalidProjectFileException))]
=======
        [Fact]
>>>>>>> 2e935d82
        public void ExpandBuiltInMetadataAtPointOfUse_QualifiedBuiltInProhibitedOnItemDefinitionCondition()
        {
            Assert.Throws<InvalidProjectFileException>(() =>
            {
                string content =
    ObjectModelHelpers.CleanupFileContents(
    @"<Project ToolsVersion=""msbuilddefaulttoolsversion"" xmlns=""msbuildnamespace"">
  <ItemDefinitionGroup>
    <i Condition=""'%(i.filename)'!=''"">
      <m>m1</m>
    </i>
  </ItemDefinitionGroup>
</Project>");

                Project project = new Project(XmlReader.Create(new StringReader(content)));
            }
           );
        }
        /// <summary>
        /// Built-in metadata is prohibited in item definition conditions.
        /// Ideally it would also be late evaluated, but that's too difficult. 
        /// </summary>
<<<<<<< HEAD
        [Test]
        [ExpectedException(typeof(InvalidProjectFileException))]
=======
        [Fact]
>>>>>>> 2e935d82
        public void ExpandBuiltInMetadataAtPointOfUse_QualifiedBuiltInProhibitedOnItemDefinitionGroupCondition()
        {
            Assert.Throws<InvalidProjectFileException>(() =>
            {
                string content =
    ObjectModelHelpers.CleanupFileContents(
    @"<Project ToolsVersion=""msbuilddefaulttoolsversion"" xmlns=""msbuildnamespace"">
  <ItemDefinitionGroup Condition=""'%(i.filename)'!=''"">
    <i>
      <m>m1</m>
    </i>
  </ItemDefinitionGroup>
</Project>");

                Project project = new Project(XmlReader.Create(new StringReader(content)));
            }
           );
        }
        /// <summary>
        /// Built-in metadata is prohibited in item definition conditions.
        /// Ideally it would also be late evaluated, but that's too difficult. 
        /// </summary>
<<<<<<< HEAD
        [Test]
        [ExpectedException(typeof(InvalidProjectFileException))]
=======
        [Fact]
>>>>>>> 2e935d82
        public void ExpandBuiltInMetadataAtPointOfUse_UnquotedQualifiedBuiltInProhibitedOnItemDefinitionCondition()
        {
            Assert.Throws<InvalidProjectFileException>(() =>
            {
                string content =
    ObjectModelHelpers.CleanupFileContents(
    @"<Project ToolsVersion=""msbuilddefaulttoolsversion"" xmlns=""msbuildnamespace"">
  <ItemDefinitionGroup>
    <i Condition=""%(i.filename)!=''"">
      <m>m1</m>
    </i>
  </ItemDefinitionGroup>
</Project>");

                Project project = new Project(XmlReader.Create(new StringReader(content)));
            }
           );
        }
        /// <summary>
        /// Custom metadata is allowed in item definition conditions.
        /// </summary>
<<<<<<< HEAD
        [Test]
=======
        [Fact]
>>>>>>> 2e935d82
        public void ExpandBuiltInMetadataAtPointOfUse_UnquotedQualifiedCustomAllowedOnItemDefinitionCondition()
        {
            string content =
ObjectModelHelpers.CleanupFileContents(
@"<Project ToolsVersion=""msbuilddefaulttoolsversion"" xmlns=""msbuildnamespace"">
  <ItemDefinitionGroup>
    <i Condition=""%(i.custom)!=''"">
      <m Condition=""%(i.custom)!=''"">m1</m>
    </i>
  </ItemDefinitionGroup>
</Project>");

            Project project = new Project(XmlReader.Create(new StringReader(content)));  // No exception
        }
    }
}<|MERGE_RESOLUTION|>--- conflicted
+++ resolved
@@ -15,33 +15,20 @@
 using InvalidProjectFileException = Microsoft.Build.Exceptions.InvalidProjectFileException;
 using Microsoft.Build.Execution;
 using Microsoft.Build.Framework;
-<<<<<<< HEAD
 using Microsoft.Build.Shared;
-
-using NUnit.Framework;
-=======
 using Xunit;
->>>>>>> 2e935d82
 
 namespace Microsoft.Build.UnitTests.OM.Definition
 {
     /// <summary>
     /// Tests for ProjectItemDefinition
     /// </summary>
-<<<<<<< HEAD
-    [TestFixture]
-=======
->>>>>>> 2e935d82
     public class ProjectItemDefinition_Tests
     {
         /// <summary>
         /// Add metadata; should add to an existing item definition group that has item definitions of the same item type
         /// </summary>
-<<<<<<< HEAD
-        [Test]
-=======
-        [Fact]
->>>>>>> 2e935d82
+        [Fact]
         public void AddMetadataExistingItemDefinitionGroup()
         {
             ProjectRootElement xml = ProjectRootElement.Create();
@@ -68,11 +55,7 @@
         /// <summary>
         /// Set metadata with property expression; should be expanded
         /// </summary>
-<<<<<<< HEAD
-        [Test]
-=======
-        [Fact]
->>>>>>> 2e935d82
+        [Fact]
         public void SetMetadata()
         {
             ProjectRootElement xml = ProjectRootElement.Create();
@@ -92,11 +75,7 @@
         /// <summary>
         /// Access metadata when there isn't any
         /// </summary>
-<<<<<<< HEAD
-        [Test]
-=======
-        [Fact]
->>>>>>> 2e935d82
+        [Fact]
         public void EmptyMetadataCollection()
         {
             ProjectRootElement xml = ProjectRootElement.Create();
@@ -116,11 +95,7 @@
         /// <summary>
         /// Set metadata get collection
         /// </summary>
-<<<<<<< HEAD
-        [Test]
-=======
-        [Fact]
->>>>>>> 2e935d82
+        [Fact]
         public void GetMetadataCollection()
         {
             ProjectRootElement xml = ProjectRootElement.Create();
@@ -140,12 +115,7 @@
         /// <summary>
         /// Attempt to update metadata on imported item definition should fail
         /// </summary>
-<<<<<<< HEAD
-        [Test]
-        [ExpectedException(typeof(InvalidOperationException))]
-=======
-        [Fact]
->>>>>>> 2e935d82
+        [Fact]
         public void UpdateMetadataImported()
         {
             Assert.Throws<InvalidOperationException>(() =>
@@ -178,11 +148,7 @@
         /// Attempt to add new metadata on imported item definition should succeed,
         /// creating a new item definition in the main project
         /// </summary>
-<<<<<<< HEAD
-        [Test]
-=======
-        [Fact]
->>>>>>> 2e935d82
+        [Fact]
         public void SetMetadataImported()
         {
             string file = null;
@@ -230,13 +196,8 @@
         /// order to use this metadata, either qualify it by specifying %(h.m), or ensure that all items in this list define a value
         /// for this metadata."
         /// </summary>
-<<<<<<< HEAD
-        [Test]
-        [Category("serialize")]
-=======
         [Fact]
         [Trait("Category", "serialize")]
->>>>>>> 2e935d82
         public void BatchingConsidersItemDefinitionMetadata()
         {
             string content =
@@ -269,11 +230,7 @@
         /// <summary>
         /// Expand built-in metadata "late"
         /// </summary>
-<<<<<<< HEAD
-        [Test]
-=======
-        [Fact]
->>>>>>> 2e935d82
+        [Fact]
         public void ExpandBuiltInMetadataAtPointOfUse()
         {
             string content =
@@ -298,11 +255,7 @@
         /// <summary>
         /// Expand built-in metadata "late"
         /// </summary>
-<<<<<<< HEAD
-        [Test]
-=======
-        [Fact]
->>>>>>> 2e935d82
+        [Fact]
         public void ExpandBuiltInMetadataAtPointOfUse_ReferToMetadataAbove()
         {
             string content =
@@ -328,11 +281,7 @@
         /// <summary>
         /// Expand built-in metadata "late"
         /// </summary>
-<<<<<<< HEAD
-        [Test]
-=======
-        [Fact]
->>>>>>> 2e935d82
+        [Fact]
         public void ExpandBuiltInMetadataAtPointOfUse_MixtureOfCustomAndBuiltIn()
         {
             string content =
@@ -359,11 +308,7 @@
         /// Custom metadata expressions on metadata on an ItemDefinitionGroup is still always
         /// expanded right there.
         /// </summary>
-<<<<<<< HEAD
-        [Test]
-=======
-        [Fact]
->>>>>>> 2e935d82
+        [Fact]
         public void ExpandBuiltInMetadataAtPointOfUse_CustomEvaluationNeverDelayed()
         {
             string content =
@@ -393,11 +338,7 @@
         /// A custom metadata that bizarrely expands to a built in metadata expression should
         /// not evaluate again.
         /// </summary>
-<<<<<<< HEAD
-        [Test]
-=======
-        [Fact]
->>>>>>> 2e935d82
+        [Fact]
         public void ExpandBuiltInMetadataAtPointOfUse_DoNotDoubleEvaluate()
         {
             string content =
@@ -426,11 +367,7 @@
         /// Items created from other items should still have the built-in metadata expanded
         /// on them, not the original items.
         /// </summary>
-<<<<<<< HEAD
-        [Test]
-=======
-        [Fact]
->>>>>>> 2e935d82
+        [Fact]
         public void ExpandBuiltInMetadataAtPointOfUse_CopyItems()
         {
             string content =
@@ -457,11 +394,7 @@
         /// Items created from other items should still have the built-in metadata expanded
         /// on them, not the original items.
         /// </summary>
-<<<<<<< HEAD
-        [Test]
-=======
-        [Fact]
->>>>>>> 2e935d82
+        [Fact]
         public void ExpandBuiltInMetadataAtPointOfUse_UseInTransform()
         {
             string content =
@@ -488,13 +421,8 @@
         /// Items created from other items should still have the built-in metadata expanded
         /// on them, not the original items.
         /// </summary>
-<<<<<<< HEAD
-        [Test]
-        [Category("serialize")]
-=======
         [Fact]
         [Trait("Category", "serialize")]
->>>>>>> 2e935d82
         public void ExpandBuiltInMetadataAtPointOfUse_UseInBatching()
         {
             string content =
@@ -535,12 +463,7 @@
         /// Built-in metadata is prohibited in item definition conditions.
         /// Ideally it would also be late evaluated, but that's too difficult. 
         /// </summary>
-<<<<<<< HEAD
-        [Test]
-        [ExpectedException(typeof(InvalidProjectFileException))]
-=======
-        [Fact]
->>>>>>> 2e935d82
+        [Fact]
         public void ExpandBuiltInMetadataAtPointOfUse_BuiltInProhibitedOnItemDefinitionMetadataCondition()
         {
             Assert.Throws<InvalidProjectFileException>(() =>
@@ -563,12 +486,7 @@
         /// Built-in metadata is prohibited in item definition conditions.
         /// Ideally it would also be late evaluated, but that's too difficult. 
         /// </summary>
-<<<<<<< HEAD
-        [Test]
-        [ExpectedException(typeof(InvalidProjectFileException))]
-=======
-        [Fact]
->>>>>>> 2e935d82
+        [Fact]
         public void ExpandBuiltInMetadataAtPointOfUse_UnquotedBuiltInProhibitedOnItemDefinitionMetadataCondition()
         {
             Assert.Throws<InvalidProjectFileException>(() =>
@@ -591,12 +509,7 @@
         /// Built-in metadata is prohibited in item definition conditions.
         /// Ideally it would also be late evaluated, but that's too difficult. 
         /// </summary>
-<<<<<<< HEAD
-        [Test]
-        [ExpectedException(typeof(InvalidProjectFileException))]
-=======
-        [Fact]
->>>>>>> 2e935d82
+        [Fact]
         public void ExpandBuiltInMetadataAtPointOfUse_BuiltInProhibitedOnItemDefinitionCondition()
         {
             Assert.Throws<InvalidProjectFileException>(() =>
@@ -619,12 +532,7 @@
         /// Built-in metadata is prohibited in item definition conditions.
         /// Ideally it would also be late evaluated, but that's too difficult. 
         /// </summary>
-<<<<<<< HEAD
-        [Test]
-        [ExpectedException(typeof(InvalidProjectFileException))]
-=======
-        [Fact]
->>>>>>> 2e935d82
+        [Fact]
         public void ExpandBuiltInMetadataAtPointOfUse_BuiltInProhibitedOnItemDefinitionGroupCondition()
         {
             Assert.Throws<InvalidProjectFileException>(() =>
@@ -647,12 +555,7 @@
         /// Built-in metadata is prohibited in item definition conditions.
         /// Ideally it would also be late evaluated, but that's too difficult. 
         /// </summary>
-<<<<<<< HEAD
-        [Test]
-        [ExpectedException(typeof(InvalidProjectFileException))]
-=======
-        [Fact]
->>>>>>> 2e935d82
+        [Fact]
         public void ExpandBuiltInMetadataAtPointOfUse_QualifiedBuiltInProhibitedOnItemDefinitionMetadataCondition()
         {
             Assert.Throws<InvalidProjectFileException>(() =>
@@ -675,12 +578,7 @@
         /// Built-in metadata is prohibited in item definition conditions.
         /// Ideally it would also be late evaluated, but that's too difficult. 
         /// </summary>
-<<<<<<< HEAD
-        [Test]
-        [ExpectedException(typeof(InvalidProjectFileException))]
-=======
-        [Fact]
->>>>>>> 2e935d82
+        [Fact]
         public void ExpandBuiltInMetadataAtPointOfUse_QualifiedBuiltInProhibitedOnItemDefinitionCondition()
         {
             Assert.Throws<InvalidProjectFileException>(() =>
@@ -703,12 +601,7 @@
         /// Built-in metadata is prohibited in item definition conditions.
         /// Ideally it would also be late evaluated, but that's too difficult. 
         /// </summary>
-<<<<<<< HEAD
-        [Test]
-        [ExpectedException(typeof(InvalidProjectFileException))]
-=======
-        [Fact]
->>>>>>> 2e935d82
+        [Fact]
         public void ExpandBuiltInMetadataAtPointOfUse_QualifiedBuiltInProhibitedOnItemDefinitionGroupCondition()
         {
             Assert.Throws<InvalidProjectFileException>(() =>
@@ -731,12 +624,7 @@
         /// Built-in metadata is prohibited in item definition conditions.
         /// Ideally it would also be late evaluated, but that's too difficult. 
         /// </summary>
-<<<<<<< HEAD
-        [Test]
-        [ExpectedException(typeof(InvalidProjectFileException))]
-=======
-        [Fact]
->>>>>>> 2e935d82
+        [Fact]
         public void ExpandBuiltInMetadataAtPointOfUse_UnquotedQualifiedBuiltInProhibitedOnItemDefinitionCondition()
         {
             Assert.Throws<InvalidProjectFileException>(() =>
@@ -758,11 +646,7 @@
         /// <summary>
         /// Custom metadata is allowed in item definition conditions.
         /// </summary>
-<<<<<<< HEAD
-        [Test]
-=======
-        [Fact]
->>>>>>> 2e935d82
+        [Fact]
         public void ExpandBuiltInMetadataAtPointOfUse_UnquotedQualifiedCustomAllowedOnItemDefinitionCondition()
         {
             string content =
