﻿// Copyright (c) Microsoft. All rights reserved.
// Licensed under the MIT license. See LICENSE file in the project root for full license information.
//-----------------------------------------------------------------------
// </copyright>
// <summary>Tests for the ProjectUsingTaskBodyElement class.</summary>
//-----------------------------------------------------------------------

using System;
using System.Collections.Generic;
using System.IO;
using System.Reflection;
using System.Text;
using System.Xml;
using Microsoft.Build.Construction;
using Microsoft.Build.Shared;

<<<<<<< HEAD
using NUnit.Framework;
=======
>>>>>>> 2e935d82
using InvalidProjectFileException = Microsoft.Build.Exceptions.InvalidProjectFileException;
using Xunit;

namespace Microsoft.Build.UnitTests.OM.Construction
{
    /// <summary>
    /// Tests for the ProjectUsingTaskElement class
    /// </summary>
<<<<<<< HEAD
    [TestFixture]
=======
>>>>>>> 2e935d82
    public class UsingTaskBodyElement_Tests
    {
        /// <summary>
        /// Read simple task body
        /// </summary>
<<<<<<< HEAD
        [Test]
=======
        [Fact]
>>>>>>> 2e935d82
        public void ReadBody()
        {
            ProjectUsingTaskBodyElement body = GetBodyXml();

            Assert.True(bool.FalseString.Equals(body.Evaluate, StringComparison.OrdinalIgnoreCase));
            Assert.Equal("Contents", body.TaskBody);
        }

        /// <summary>
        /// Read task body with an invalid attribute
        /// </summary>
<<<<<<< HEAD
        [Test]
        [ExpectedException(typeof(InvalidProjectFileException))]
=======
        [Fact]
>>>>>>> 2e935d82
        public void ReadInvalidAttribute()
        {
            Assert.Throws<InvalidProjectFileException>(() =>
            {
                string content = @"
                    <Project xmlns='http://schemas.microsoft.com/developer/msbuild/2003' >
                        <UsingTask AssemblyFile='af' TaskFactory='AssemblyFactory'>
                            <Task NotValidAttribute='OHI'/>
                       </UsingTask>
                    </Project>
                ";

                ProjectRootElement.Create(XmlReader.Create(new StringReader(content)));
                Assert.True(false);
            }
           );
        }
        /// <summary>
        /// Create a task body outside of a using task
        /// </summary>
<<<<<<< HEAD
        [Test]
        [ExpectedException(typeof(InvalidProjectFileException))]
=======
        [Fact]
>>>>>>> 2e935d82
        public void CreateBodyOutsideUsingTask()
        {
            Assert.Throws<InvalidProjectFileException>(() =>
            {
                string content = @"
                    <Project xmlns='http://schemas.microsoft.com/developer/msbuild/2003' >
                        <Task>
                            Contents
                        </Task>
                    </Project>
                ";

                ProjectRootElement.Create(XmlReader.Create(new StringReader(content)));
            }
           );
        }
        /// <summary>
        /// Set body value
        /// </summary>
<<<<<<< HEAD
        [Test]
=======
        [Fact]
>>>>>>> 2e935d82
        public void SetValue()
        {
            ProjectUsingTaskBodyElement body = GetBodyXml();
            Helpers.ClearDirtyFlag(body.ContainingProject);

            body.TaskBody = "MoreContents";
            Assert.Equal("MoreContents", body.TaskBody);
            Assert.Equal(true, body.ContainingProject.HasUnsavedChanges);
        }

        /// <summary>
        /// Set body value to empty
        /// </summary>
<<<<<<< HEAD
        [Test]
=======
        [Fact]
>>>>>>> 2e935d82
        public void SetEmptyValue()
        {
            ProjectUsingTaskBodyElement body = GetBodyXml();
            Helpers.ClearDirtyFlag(body.ContainingProject);

            body.TaskBody = String.Empty;
            Assert.Equal(String.Empty, body.TaskBody);
            Assert.Equal(true, body.ContainingProject.HasUnsavedChanges);
        }

        /// <summary>
        /// Set body value to null
        /// </summary>
<<<<<<< HEAD
        [Test]
        [ExpectedException(typeof(ArgumentNullException))]
=======
        [Fact]
>>>>>>> 2e935d82
        public void SetInvalidNullValue()
        {
            Assert.Throws<ArgumentNullException>(() =>
            {
                ProjectUsingTaskBodyElement body = GetBodyXml();
                body.TaskBody = null;
                Assert.True(false);
            }
           );
        }
        /// <summary>
        /// Verify setting the value of evaluate to null will wipe out the element and then the property will return true by default.
        /// </summary>
<<<<<<< HEAD
        [Test]
=======
        [Fact]
>>>>>>> 2e935d82
        public void SetEvaluateAttributeToNull()
        {
            ProjectUsingTaskBodyElement body = GetBodyXml();
            Assert.True(body.ContainingProject.RawXml.Contains("Evaluate"));
            body.Evaluate = null;
            Assert.False(body.ContainingProject.RawXml.Contains("Evaluate"));
            Assert.Equal(bool.TrueString, body.Evaluate);
        }

        /// <summary>
        /// Helper to get a ProjectUsingTaskBodyElement for a simple task
        /// </summary>
        private static ProjectUsingTaskBodyElement GetBodyXml()
        {
            string content = @"
                    <Project xmlns='http://schemas.microsoft.com/developer/msbuild/2003' >
                        <UsingTask TaskName='SuperTask' AssemblyFile='af' TaskFactory='AssemblyFactory'>
                            <Task Evaluate='false'>Contents</Task>
                       </UsingTask>
                    </Project>
                ";

            ProjectRootElement project = ProjectRootElement.Create(XmlReader.Create(new StringReader(content)));
            ProjectUsingTaskElement usingTask = (ProjectUsingTaskElement)Helpers.GetFirst(project.Children);
            ProjectUsingTaskBodyElement body = usingTask.TaskBody;
            return body;
        }
    }
}<|MERGE_RESOLUTION|>--- conflicted
+++ resolved
@@ -1,4 +1,4 @@
-﻿// Copyright (c) Microsoft. All rights reserved.
+// Copyright (c) Microsoft. All rights reserved.
 // Licensed under the MIT license. See LICENSE file in the project root for full license information.
 //-----------------------------------------------------------------------
 // </copyright>
@@ -14,10 +14,6 @@
 using Microsoft.Build.Construction;
 using Microsoft.Build.Shared;
 
-<<<<<<< HEAD
-using NUnit.Framework;
-=======
->>>>>>> 2e935d82
 using InvalidProjectFileException = Microsoft.Build.Exceptions.InvalidProjectFileException;
 using Xunit;
 
@@ -26,20 +22,12 @@
     /// <summary>
     /// Tests for the ProjectUsingTaskElement class
     /// </summary>
-<<<<<<< HEAD
-    [TestFixture]
-=======
->>>>>>> 2e935d82
     public class UsingTaskBodyElement_Tests
     {
         /// <summary>
         /// Read simple task body
         /// </summary>
-<<<<<<< HEAD
-        [Test]
-=======
         [Fact]
->>>>>>> 2e935d82
         public void ReadBody()
         {
             ProjectUsingTaskBodyElement body = GetBodyXml();
@@ -51,12 +39,7 @@
         /// <summary>
         /// Read task body with an invalid attribute
         /// </summary>
-<<<<<<< HEAD
-        [Test]
-        [ExpectedException(typeof(InvalidProjectFileException))]
-=======
         [Fact]
->>>>>>> 2e935d82
         public void ReadInvalidAttribute()
         {
             Assert.Throws<InvalidProjectFileException>(() =>
@@ -77,12 +60,7 @@
         /// <summary>
         /// Create a task body outside of a using task
         /// </summary>
-<<<<<<< HEAD
-        [Test]
-        [ExpectedException(typeof(InvalidProjectFileException))]
-=======
         [Fact]
->>>>>>> 2e935d82
         public void CreateBodyOutsideUsingTask()
         {
             Assert.Throws<InvalidProjectFileException>(() =>
@@ -102,11 +80,7 @@
         /// <summary>
         /// Set body value
         /// </summary>
-<<<<<<< HEAD
-        [Test]
-=======
         [Fact]
->>>>>>> 2e935d82
         public void SetValue()
         {
             ProjectUsingTaskBodyElement body = GetBodyXml();
@@ -120,11 +94,7 @@
         /// <summary>
         /// Set body value to empty
         /// </summary>
-<<<<<<< HEAD
-        [Test]
-=======
         [Fact]
->>>>>>> 2e935d82
         public void SetEmptyValue()
         {
             ProjectUsingTaskBodyElement body = GetBodyXml();
@@ -138,12 +108,7 @@
         /// <summary>
         /// Set body value to null
         /// </summary>
-<<<<<<< HEAD
-        [Test]
-        [ExpectedException(typeof(ArgumentNullException))]
-=======
         [Fact]
->>>>>>> 2e935d82
         public void SetInvalidNullValue()
         {
             Assert.Throws<ArgumentNullException>(() =>
@@ -157,11 +122,7 @@
         /// <summary>
         /// Verify setting the value of evaluate to null will wipe out the element and then the property will return true by default.
         /// </summary>
-<<<<<<< HEAD
-        [Test]
-=======
         [Fact]
->>>>>>> 2e935d82
         public void SetEvaluateAttributeToNull()
         {
             ProjectUsingTaskBodyElement body = GetBodyXml();
