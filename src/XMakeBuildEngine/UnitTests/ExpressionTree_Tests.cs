﻿// Copyright (c) Microsoft. All rights reserved.
// Licensed under the MIT license. See LICENSE file in the project root for full license information.

using System;
using System.Collections.Generic;
using System.IO;
<<<<<<< HEAD

=======
using System.Xml;
using System.Collections.Specialized;
>>>>>>> 3f8a403e
using Microsoft.Build.Collections;
using Microsoft.Build.Construction;
using Microsoft.Build.Evaluation;
using Microsoft.Build.Exceptions;
using Microsoft.Build.Execution;
using Microsoft.Build.Shared;
using Xunit;

using NUnit.Framework;

namespace Microsoft.Build.UnitTests
{
<<<<<<< HEAD
    [TestFixture]
=======
>>>>>>> 3f8a403e
    public class ExpressionTreeTest
    {
        /// <summary>
        /// </summary>
<<<<<<< HEAD
        [Test]
=======
        [Fact]
>>>>>>> 3f8a403e
        public void SimpleEvaluationTests()
        {
            Parser p = new Parser();
            Expander<ProjectPropertyInstance, ProjectItemInstance> expander = new Expander<ProjectPropertyInstance, ProjectItemInstance>(new PropertyDictionary<ProjectPropertyInstance>());

            AssertParseEvaluate(p, "true", expander, true);
            AssertParseEvaluate(p, "on", expander, true);
            AssertParseEvaluate(p, "yes", expander, true);
            AssertParseEvaluate(p, "false", expander, false);
            AssertParseEvaluate(p, "off", expander, false);
            AssertParseEvaluate(p, "no", expander, false);
        }

        /// <summary>
        /// A whole bunch of conditionals, that should be true, false, or error 
        /// (many coincidentally like existing QA tests) to give breadth coverage.
        /// Please add more cases as they arise.
        /// </summary>
<<<<<<< HEAD
        [Test]
=======
        [Fact]
>>>>>>> 3f8a403e
        public void EvaluateAVarietyOfExpressions()
        {
            string[] files = { "a", "a;b", "a'b", ";", "'" };

            try
            {
                foreach (string file in files)
                {
                    using (StreamWriter sw = File.CreateText(file)) {; }
                }

                Parser p = new Parser();
                GenericExpressionNode tree;

                ItemDictionary<ProjectItemInstance> itemBag = new ItemDictionary<ProjectItemInstance>();

                // Dummy project instance to own the items. 
                ProjectRootElement xml = ProjectRootElement.Create();
                xml.FullPath = @"c:\abc\foo.proj";

                ProjectInstance parentProject = new ProjectInstance(xml);

                itemBag.Add(new ProjectItemInstance(parentProject, "u", "a'b;c", parentProject.FullPath));
                itemBag.Add(new ProjectItemInstance(parentProject, "v", "a", parentProject.FullPath));
                itemBag.Add(new ProjectItemInstance(parentProject, "w", "1", parentProject.FullPath));
                itemBag.Add(new ProjectItemInstance(parentProject, "x", "true", parentProject.FullPath));
                itemBag.Add(new ProjectItemInstance(parentProject, "y", "xxx", parentProject.FullPath));
                itemBag.Add(new ProjectItemInstance(parentProject, "z", "xxx", parentProject.FullPath));
                itemBag.Add(new ProjectItemInstance(parentProject, "z", "yyy", parentProject.FullPath));

                PropertyDictionary<ProjectPropertyInstance> propertyBag = new PropertyDictionary<ProjectPropertyInstance>();

                propertyBag.Set(ProjectPropertyInstance.Create("a", "no"));
                propertyBag.Set(ProjectPropertyInstance.Create("b", "true"));
                propertyBag.Set(ProjectPropertyInstance.Create("c", "1"));
                propertyBag.Set(ProjectPropertyInstance.Create("d", "xxx"));
                propertyBag.Set(ProjectPropertyInstance.Create("e", "xxx"));
                propertyBag.Set(ProjectPropertyInstance.Create("f", "1.9.5"));
                propertyBag.Set(ProjectPropertyInstance.Create("and", "and"));
                propertyBag.Set(ProjectPropertyInstance.Create("a_semi_b", "a;b"));
                propertyBag.Set(ProjectPropertyInstance.Create("a_apos_b", "a'b"));
                propertyBag.Set(ProjectPropertyInstance.Create("foo_apos_foo", "foo'foo"));
                propertyBag.Set(ProjectPropertyInstance.Create("a_escapedsemi_b", "a%3bb"));
                propertyBag.Set(ProjectPropertyInstance.Create("a_escapedapos_b", "a%27b"));
                propertyBag.Set(ProjectPropertyInstance.Create("has_trailing_slash", @"foo\"));

                Dictionary<string, string> metadataDictionary = new Dictionary<string, string>(StringComparer.OrdinalIgnoreCase);
                metadataDictionary["Culture"] = "french";
                StringMetadataTable itemMetadata = new StringMetadataTable(metadataDictionary);

                Expander<ProjectPropertyInstance, ProjectItemInstance> expander =
                    new Expander<ProjectPropertyInstance, ProjectItemInstance>(propertyBag, itemBag, itemMetadata);

                string[] trueTests = {
                    "true or (SHOULDNOTEVALTHIS)", // short circuit
                    "(true and false) or true",
                    "false or true or false",
                    "(true) and (true)",
                    "false or !false",
                    "($(a) or true)",
                    "('$(c)'==1 and (!false))",
                    "@(z -> '%(filename).z', '$')=='xxx.z$yyy.z'",
                    "@(w -> '%(definingprojectname).barproj') == 'foo.barproj'",
                    "false or (false or (false or (false or (false or (true)))))",
                    "!(true and false)",
                    "$(and)=='and'",
                    "0x1==1.0",
                    "0xa==10",
                    "0<0.1",
                    "+4>-4",
                    "'-$(c)'==-1",
                    "$(a)==faLse",
                    "$(a)==oFF",
                    "$(a)==no",
                    "$(a)!=true",
                    "$(b)== True",
                    "$(b)==on",
                    "$(b)==yes",
                    "$(b)!=1",
                    "$(c)==1",
                    "$(d)=='xxx'",
                    "$(d)==$(e)",
                    "$(d)=='$(e)'",
                    "@(y)==$(d)",
                    "'@(z)'=='xxx;yyy'",
                    "$(a)==$(a)",
                    "'1'=='1'",
                    "'1'==1",
                    "1\n==1",
                    "1\t==\t\r\n1",
                    "123=='0123.0'",
                    "123==123",
                    "123==0123",
                    "123==0123.0",
                    "123!=0123.01",
                    "1.2.3<=1.2.3.0",
                    "12.23.34==12.23.34",
                    "0.8.0.0<8.0.0",
                    "1.1.2>1.0.1.2",
                    "8.1>8.0.16.23",
                    "8.0.0>=8",
                    "6<=6.0.0.1",
                    "7>6.8.2",
                    "4<5.9.9135.4",
                    "3!=3.0.0",
                    "1.2.3.4.5.6.7==1.2.3.4.5.6.7",
                    "00==0",
                    "0==0.0",
                    "1\n\t==1",
                    "+4==4",
                    "44==+44.0 and -44==-44.0",
                    "false==no",
                    "true==yes",
                    "true==!false",
                    "yes!=no",
                    "false!=1",
                    "$(c)>0",
                    "!$(a)",
                    "$(b)",
                    "($(d)==$(e))",
                    "!true==false",
                    "a_a==a_a",
                    "a_a=='a_a'",
                    "_a== _a",
                    "@(y -> '%(filename)')=='xxx'",
                    "@(z -> '%(filename)', '!')=='xxx!yyy'",
                    "'xxx!yyy'==@(z -> '%(filename)', '!')",
                    "'$(a)'==(false)",
                    "('$(a)'==(false))",
                    "1>0",
                    "2<=2",
                    "2<=3",
                    "1>=1",
                    "1>=-1",
                    "-1==-1",
                    "-1  <  0",
                    "(1==1)and('a'=='a')",
                    "(true) and ($(a)==off)",
                    "(true) and ($(d)==xxx)",
                    "(false)     or($(d)==xxx)",
                    "!(false)and!(false)",
                    "'and'=='AND'",
                    "$(d)=='XxX'",
                    "true or true or false",
                    "false or true or !true or'1'",
                    "$(a) or $(b)",
                    "$(a) or true",
                    "!!true",
                    "'$(e)1@(y)'=='xxx1xxx'",
                    "0x11==17",
                    "0x01a==26",
                    "0xa==0x0A",
                    "@(x)",
                    "'%77'=='w'",
                    "'%zz'=='%zz'",
                    "true or 1",
                    "true==!false",
                    "(!(true))=='off'",
                    "@(w)>0",
                    "1<=@(w)",
                    "%(culture)=='FRENCH'",
                    "'%(culture) fries' == 'FRENCH FRIES' ",
                    @"'%(HintPath)' == ''",
                    @"%(HintPath) != 'c:\myassemblies\foo.dll'",
                    "exists('a')",
                    "exists(a)",
                    "exists('a%3bb')", /* semicolon */
                    "exists('a%27b')", /* apostrophe */
                    "exists($(a_escapedsemi_b))",
                    "exists('$(a_escapedsemi_b)')",
                    "exists($(a_escapedapos_b))",
                    "exists('$(a_escapedapos_b)')",
                    "exists($(a_apos_b))",
                    "exists('$(a_apos_b)')",
                    "exists(@(v))",
                    "exists('@(v)')",
                    "exists('%3b')",
                    "exists('%27')",
                    "exists('@(v);@(nonexistent)')",
                    @"HASTRAILINGSLASH('foo\')",
                    @"!HasTrailingSlash('foo')",
                    @"HasTrailingSlash('foo/')",
                    @"HasTrailingSlash($(has_trailing_slash))",
                    "'59264.59264' == '59264.59264'",
                    "1" + new String('0', 500) + "==" + "1" + new String('0', 500), /* too big for double, eval as string */
                    "'1" + new String('0', 500) + "'=='" + "1" + new String('0', 500) + "'" /* too big for double, eval as string */
                };

                string[] falseTests = {
                    "false and SHOULDNOTEVALTHIS", // short circuit
                    "$(a)!=no",
                    "$(b)==1.1",
                    "$(c)==$(a)",
                    "$(d)!=$(e)",
                    "!$(b)",
                    "false or false or false",
                    "false and !((true and false))",
                    "on and off",
                    "(true) and (false)",
                    "false or (false or (false or (false or (false or (false)))))",
                    "!$(b)and true",
                    "1==a",
                    "!($(d)==$(e))",
                    "$(a) and true",
                    "true==1",
                    "false==0",
                    "(!(true))=='x'",
                    "oops==false",
                    "oops==!false",
                    "%(culture) == 'english'",
                    "'%(culture) fries' == 'english fries' ",
                    @"'%(HintPath)' == 'c:\myassemblies\foo.dll'",
                    @"%(HintPath) == 'c:\myassemblies\foo.dll'",
                    "exists('')",
                    "exists(' ')",
                    "exists($(nonexistent))",  // DDB #141195
                    "exists('$(nonexistent)')",  // DDB #141195
                    "exists(@(nonexistent))",  // DDB #141195
                    "exists('@(nonexistent)')",  // DDB #141195
                    "exists('\t')",
                    "exists('@(u)')",
                    "exists('$(foo_apos_foo)')",
                    "!exists('a')",
                    "!!!exists(a)",
                    "exists('|||||')",
                    @"hastrailingslash('foo')",
                    @"hastrailingslash('')",
                    @"HasTrailingSlash($(nonexistent))",
                    "'59264.59264' == '59264.59265'",
                    "1.2.0==1.2",
                    "$(f)!=$(f)",
                    "1.3.5.8>1.3.6.8",
                    "0.8.0.0>=1.0",
                    "8.0.0<=8.0",
                    "8.1.2<8",
                    "1" + new String('0', 500) + "==2", /* too big for double, eval as string */
                    "'1" + new String('0', 500) + "'=='2'", /* too big for double, eval as string */
                    "'1" + new String('0', 500) + "'=='01" + new String('0', 500) + "'" /* too big for double, eval as string */
                };

                string[] errorTests = {
                    "$",
                    "$(",
                    "$()",
                    "@",
                    "@(",
                    "@()",
                    "%",
                    "%(",
                    "%()",
                    "exists",
                    "exists(",
                    "exists()",
                    "exists( )",
                    "exists(,)",
                    "@(x->'",
                    "@(x->''",
                    "@(x-",
                    "@(x->'x','",
                    "@(x->'x',''",
                    "@(x->'x','')",
                    "-1>x",
                    "%00",
                    "\n",
                    "\t",
                    "+-1==1",
                    "1==-+1",
                    "1==+0xa",
                    "!$(c)",
                    "'a'==('a'=='a')",
                    "'a'!=('a'=='a')",
                    "('a'=='a')!=a",
                    "('a'=='a')==a",
                    "!'x'",
                    "!'$(d)'",
                    "ab#==ab#",
                    "#!=#",
                    "$(d)$(e)=='xxxxxx'",
                    "1=1=1",
                    "'a'=='a'=='a'",
                    "1 > 'x'",
                    "x1<=1",
                    "1<=x",
                    "1>x",
                    "x<x",
                    "@(x)<x",
                    "x>x",
                    "x>=x",
                    "x<=x",
                    "x>1",
                    "x>=1",
                    "1>=x",
                    "@(y)<=1",
                    "1<=@(z)",
                    "1>$(d)",
                    "$(c)@(y)>1",
                    "'$(c)@(y)'>1",
                    "$(d)>=1",
                    "1>=$(b)",
                    "1> =0",
                    "or true",
                    "1 and",
                    "and",
                    "or",
                    "not",
                    "not true",
                    "()",
                    "(a)",
                    "!",
                    "or=or",
                    "1==",
                    "1= =1",
                    "=",
                    "'true",
                    "'false''",
                    "'a'=='a",
                    "('a'=='a'",
                    "('a'=='a'))",
                    "'a'=='a')",
                    "!and",
                    "@(a)@(x)!=1",
                    "@(a) @(x)!=1",
                    "$(a==off",
                    "=='x'",
                    "==",
                    "!0",
                    ">",
                    "true!=false==",
                    "true!=false==true",
                    "()",
                    "!1",
                    "1==(2",
                    "$(a)==x>1==2",
                    "'a'>'a'",
                    "0",
                    "$(a)>0",
                    "!$(e)",
                    "1<=1<=1",
                    "true $(and) true",
                    "--1==1",
                    "$(and)==and",
                    "!@#$%^&*",
                    "-($(c))==-1",
                    "a==b or $(d)",
                    "false or $()",
                    "$(d) or true",
                    "%(Culture) or true",
                    "@(nonexistent) and true",
                    "$(nonexistent) and true",
                    "@(nonexistent)",
                    "$(nonexistent)",
                    "@(z) and true",
                    "@() and true",
                    "@()",
                    "$()",
                    "1",
                    "1 or true",
                    "false or 1",
                    "1 and true",
                    "true and 1",
                    "!1",
                    "false or !1",
                    "false or 'aa'",
                    "true blah",
                    "existsX",
                    "!",
                    "nonexistentfunction('xyz')",
                    "exists('a;b')", /* non scalar */
                    "exists(@(z))",
                    "exists('@(z)')",
                    "exists($(a_semi_b))",
                    "exists('$(a_semi_b)')",
                    "exists(@(v)x)",
                    "exists(@(v)$(nonexistent))",
                    "exists('@(v)$(a)')",
                    "exists(|||||)",
                    "HasTrailingSlash(a,'b')",
                    "HasTrailingSlash(,,)",
                    "1.2.3==1,2,3"
                };

                for (int i = 0; i < trueTests.GetLength(0); i++)
                {
                    tree = p.Parse(trueTests[i], ParserOptions.AllowAll, ElementLocation.EmptyLocation);
                    ConditionEvaluator.IConditionEvaluationState state =
                        new ConditionEvaluator.ConditionEvaluationState<ProjectPropertyInstance, ProjectItemInstance>
                            (
                                trueTests[i],
                                expander,
                                ExpanderOptions.ExpandAll,
                                null,
                                Directory.GetCurrentDirectory(),
                                ElementLocation.EmptyLocation
                            );

                    Assert.True(tree.Evaluate(state), "expected true from '" + trueTests[i] + "'");
                }

                for (int i = 0; i < falseTests.GetLength(0); i++)
                {
                    tree = p.Parse(falseTests[i], ParserOptions.AllowAll, ElementLocation.EmptyLocation);
                    ConditionEvaluator.IConditionEvaluationState state =
                        new ConditionEvaluator.ConditionEvaluationState<ProjectPropertyInstance, ProjectItemInstance>
                            (
                                falseTests[i],
                                expander,
                                ExpanderOptions.ExpandAll,
                                null,
                                Directory.GetCurrentDirectory(),
                                ElementLocation.EmptyLocation
                            );

                    Assert.False(tree.Evaluate(state), "expected false from '" + falseTests[i] + "' and got true");
                }

                for (int i = 0; i < errorTests.GetLength(0); i++)
                {
                    // It seems that if an expression is invalid,
                    //      - Parse may throw, or
                    //      - Evaluate may throw, or
                    //      - Evaluate may return false causing its caller EvaluateCondition to throw
                    bool success = true;
                    bool caughtException = false;
                    bool value;
                    try
                    {
                        tree = p.Parse(errorTests[i], ParserOptions.AllowAll, ElementLocation.EmptyLocation);
                        ConditionEvaluator.IConditionEvaluationState state =
                            new ConditionEvaluator.ConditionEvaluationState<ProjectPropertyInstance, ProjectItemInstance>
                                (
                                    errorTests[i],
                                    expander,
                                    ExpanderOptions.ExpandAll,
                                    null,
                                    Directory.GetCurrentDirectory(),
                                    ElementLocation.EmptyLocation
                                );

                        value = tree.Evaluate(state);
                        if (!success) Console.WriteLine(errorTests[i] + " caused Evaluate to return false");
                    }
                    catch (InvalidProjectFileException ex)
                    {
                        Console.WriteLine(errorTests[i] + " caused '" + ex.Message + "'");
                        caughtException = true;
                    }
                    Assert.True((success == false || caughtException == true), "expected '" + errorTests[i] + "' to not parse or not be evaluated");
                }
            }
            finally
            {
                foreach (string file in files)
                {
                    if (File.Exists(file)) File.Delete(file);
                }
            }
        }


        /// <summary>
        /// </summary>
<<<<<<< HEAD
        [Test]
=======
        [Fact]
>>>>>>> 3f8a403e
        public void EqualityTests()
        {
            Parser p = new Parser();
            Expander<ProjectPropertyInstance, ProjectItemInstance> expander = new Expander<ProjectPropertyInstance, ProjectItemInstance>(new PropertyDictionary<ProjectPropertyInstance>());

            AssertParseEvaluate(p, "true == on", expander, true);
            AssertParseEvaluate(p, "TrUe == On", expander, true);
            AssertParseEvaluate(p, "true != false", expander, true);
            AssertParseEvaluate(p, "true==!false", expander, true);
            AssertParseEvaluate(p, "4 != 5", expander, true);
            AssertParseEvaluate(p, "-4 < 4", expander, true);
            AssertParseEvaluate(p, "5 == +5", expander, true);
            AssertParseEvaluate(p, "4 == 4.0", expander, true);
            AssertParseEvaluate(p, "4 == 4.0", expander, true);
            AssertParseEvaluate(p, ".45 == '.45'", expander, true);
            AssertParseEvaluate(p, "4 == '4'", expander, true);
            AssertParseEvaluate(p, "'0' == '4'", expander, false);
            AssertParseEvaluate(p, "4 == 0x0004", expander, true);
            AssertParseEvaluate(p, "0.0 == 0", expander, true);
            AssertParseEvaluate(p, "simplestring == 'simplestring'", expander, true);
        }

        /// <summary>
        /// </summary>
<<<<<<< HEAD
        [Test]
=======
        [Fact]
>>>>>>> 3f8a403e
        public void RelationalTests()
        {
            Parser p = new Parser();
            Expander<ProjectPropertyInstance, ProjectItemInstance> expander = new Expander<ProjectPropertyInstance, ProjectItemInstance>(new PropertyDictionary<ProjectPropertyInstance>());

            AssertParseEvaluate(p, "1234 < 1235", expander, true);
            AssertParseEvaluate(p, "1234 <= 1235", expander, true);
            AssertParseEvaluate(p, "1235 < 1235", expander, false);
            AssertParseEvaluate(p, "1234 <= 1234", expander, true);
            AssertParseEvaluate(p, "1235 <= 1234", expander, false);
            AssertParseEvaluate(p, "1235 > 1234", expander, true);
            AssertParseEvaluate(p, "1235 >= 1235", expander, true);
            AssertParseEvaluate(p, "1235 >= 1234", expander, true);
            AssertParseEvaluate(p, "0.0==0", expander, true);
        }

        /// <summary>
        /// </summary>
<<<<<<< HEAD
        [Test]
=======
        [Fact]
>>>>>>> 3f8a403e
        public void AndandOrTests()
        {
            Parser p = new Parser();
            Expander<ProjectPropertyInstance, ProjectItemInstance> expander = new Expander<ProjectPropertyInstance, ProjectItemInstance>(new PropertyDictionary<ProjectPropertyInstance>());

            AssertParseEvaluate(p, "true == on and 1234 < 1235", expander, true);
        }

        /// <summary>
        /// </summary>
<<<<<<< HEAD
        [Test]
=======
        [Fact]
>>>>>>> 3f8a403e
        public void FunctionTests()
        {
            Parser p = new Parser();
            GenericExpressionNode tree;
            Expander<ProjectPropertyInstance, ProjectItemInstance> expander = new Expander<ProjectPropertyInstance, ProjectItemInstance>(new PropertyDictionary<ProjectPropertyInstance>(), new ItemDictionary<ProjectItemInstance>());
            expander.Metadata = new StringMetadataTable(null);
            bool value;

            string fileThatMustAlwaysExist = FileUtilities.GetTemporaryFile();
            File.WriteAllText(fileThatMustAlwaysExist, "foo");
            string command = "Exists('" + fileThatMustAlwaysExist + "')";
            tree = p.Parse(command, ParserOptions.AllowAll, ElementLocation.EmptyLocation);

            ConditionEvaluator.IConditionEvaluationState state =
                            new ConditionEvaluator.ConditionEvaluationState<ProjectPropertyInstance, ProjectItemInstance>
                                (
                                    command,
                                    expander,
                                    ExpanderOptions.ExpandAll,
                                    null,
                                    Directory.GetCurrentDirectory(),
                                    ElementLocation.EmptyLocation
                                );

            value = tree.Evaluate(state);
            Assert.True(value);

            if (File.Exists(fileThatMustAlwaysExist))
            {
                File.Delete(fileThatMustAlwaysExist);
            }

            AssertParseEvaluate(p, "Exists('c:\\IShouldntExist.sys')", expander, false);
        }

        /// <summary>
        /// </summary>
<<<<<<< HEAD
        [Test]
=======
        [Fact]
>>>>>>> 3f8a403e
        public void PropertyTests()
        {
            Parser p = new Parser();

            var propertyBag = new PropertyDictionary<ProjectPropertyInstance>();
            propertyBag.Set(ProjectPropertyInstance.Create("foo", "true"));
            propertyBag.Set(ProjectPropertyInstance.Create("bar", "yes"));
            propertyBag.Set(ProjectPropertyInstance.Create("one", "1"));
            propertyBag.Set(ProjectPropertyInstance.Create("onepointzero", "1.0"));
            propertyBag.Set(ProjectPropertyInstance.Create("two", "2"));
            propertyBag.Set(ProjectPropertyInstance.Create("simple", "simplestring"));
            propertyBag.Set(ProjectPropertyInstance.Create("complex", "This is a complex string"));
            propertyBag.Set(ProjectPropertyInstance.Create("c1", "Another (complex) one."));
            propertyBag.Set(ProjectPropertyInstance.Create("c2", "Another (complex) one."));
            propertyBag.Set(ProjectPropertyInstance.Create("x86", "x86"));
            propertyBag.Set(ProjectPropertyInstance.Create("no", "no"));

            Expander<ProjectPropertyInstance, ProjectItemInstance> expander = new Expander<ProjectPropertyInstance, ProjectItemInstance>(propertyBag, new ItemDictionary<ProjectItemInstance>());
            AssertParseEvaluate(p, "$(foo)", expander, true);
            AssertParseEvaluate(p, "!$(foo)", expander, false);
            // Test properties with strings
            AssertParseEvaluate(p, "$(simple) == 'simplestring'", expander, true);
            AssertParseEvaluate(p, "'simplestring' == $(simple)", expander, true);
            AssertParseEvaluate(p, "'foo' != $(simple)", expander, true);
            AssertParseEvaluate(p, "'simplestring' == '$(simple)'", expander, true);
            AssertParseEvaluate(p, "$(simple) == simplestring", expander, true);
            AssertParseEvaluate(p, "$(x86) == x86", expander, true);
            AssertParseEvaluate(p, "$(x86)==x86", expander, true);
            AssertParseEvaluate(p, "x86==$(x86)", expander, true);
            AssertParseEvaluate(p, "$(c1) == $(c2)", expander, true);
            AssertParseEvaluate(p, "'$(c1)' == $(c2)", expander, true);
            AssertParseEvaluate(p, "$(c1) != $(simple)", expander, true);
            AssertParseEvaluate(p, "$(c1) == $(c2)", expander, true);
            // Test properties with numbers
            AssertParseEvaluate(p, "$(one) == $(onepointzero)", expander, true);
            AssertParseEvaluate(p, "$(one) <= $(two)", expander, true);
            AssertParseEvaluate(p, "$(two) > $(onepointzero)", expander, true);
            AssertParseEvaluate(p, "$(one) != $(two)", expander, true);
            AssertParseEvaluate(p, "'$(no)'==false", expander, true);
        }

        /// <summary>
        /// </summary>
<<<<<<< HEAD
        [Test]
=======
        [Fact]
>>>>>>> 3f8a403e
        public void ItemListTests()
        {
            Parser p = new Parser();

            ProjectInstance parentProject = new ProjectInstance(ProjectRootElement.Create());
            ItemDictionary<ProjectItemInstance> itemBag = new ItemDictionary<ProjectItemInstance>();
            itemBag.Add(new ProjectItemInstance(parentProject, "Compile", "foo.cs", parentProject.FullPath));
            itemBag.Add(new ProjectItemInstance(parentProject, "Compile", "bar.cs", parentProject.FullPath));
            itemBag.Add(new ProjectItemInstance(parentProject, "Compile", "baz.cs", parentProject.FullPath));
            itemBag.Add(new ProjectItemInstance(parentProject, "Boolean", "true", parentProject.FullPath));

            Expander<ProjectPropertyInstance, ProjectItemInstance> expander = new Expander<ProjectPropertyInstance, ProjectItemInstance>(new PropertyDictionary<ProjectPropertyInstance>(), itemBag);

            AssertParseEvaluate(p, "@(Compile) == 'foo.cs;bar.cs;baz.cs'", expander, true);
            AssertParseEvaluate(p, "@(Compile,' ') == 'foo.cs bar.cs baz.cs'", expander, true);
            AssertParseEvaluate(p, "@(Compile,'') == 'foo.csbar.csbaz.cs'", expander, true);
            AssertParseEvaluate(p, "@(Compile->'%(Filename)') == 'foo;bar;baz'", expander, true);
            AssertParseEvaluate(p, "@(Compile -> 'temp\\%(Filename).xml', ' ') == 'temp\\foo.xml temp\\bar.xml temp\\baz.xml'", expander, true);
            AssertParseEvaluate(p, "@(Compile->'', '') == ''", expander, true);
            AssertParseEvaluate(p, "@(Compile->'') == ';;'", expander, true);
            AssertParseEvaluate(p, "@(Compile->'%(Nonexistent)', '') == ''", expander, true);
            AssertParseEvaluate(p, "@(Compile->'%(Nonexistent)') == ';;'", expander, true);
            AssertParseEvaluate(p, "@(Boolean)", expander, true);
            AssertParseEvaluate(p, "@(Boolean) == true", expander, true);
            AssertParseEvaluate(p, "'@(Empty, ';')' == ''", expander, true);
        }

        /// <summary>
        /// </summary>
<<<<<<< HEAD
        [Test]
=======
        [Fact]
>>>>>>> 3f8a403e
        public void StringExpansionTests()
        {
            Parser p = new Parser();

            ProjectInstance parentProject = new ProjectInstance(ProjectRootElement.Create());
            ItemDictionary<ProjectItemInstance> itemBag = new ItemDictionary<ProjectItemInstance>();
            itemBag.Add(new ProjectItemInstance(parentProject, "Compile", "foo.cs", parentProject.FullPath));
            itemBag.Add(new ProjectItemInstance(parentProject, "Compile", "bar.cs", parentProject.FullPath));
            itemBag.Add(new ProjectItemInstance(parentProject, "Compile", "baz.cs", parentProject.FullPath));

            PropertyDictionary<ProjectPropertyInstance> propertyBag = new PropertyDictionary<ProjectPropertyInstance>();
            propertyBag.Set(ProjectPropertyInstance.Create("foo", "true"));
            propertyBag.Set(ProjectPropertyInstance.Create("bar", "yes"));
            propertyBag.Set(ProjectPropertyInstance.Create("one", "1"));
            propertyBag.Set(ProjectPropertyInstance.Create("onepointzero", "1.0"));
            propertyBag.Set(ProjectPropertyInstance.Create("two", "2"));
            propertyBag.Set(ProjectPropertyInstance.Create("simple", "simplestring"));
            propertyBag.Set(ProjectPropertyInstance.Create("complex", "This is a complex string"));
            propertyBag.Set(ProjectPropertyInstance.Create("c1", "Another (complex) one."));
            propertyBag.Set(ProjectPropertyInstance.Create("c2", "Another (complex) one."));
            propertyBag.Set(ProjectPropertyInstance.Create("TestQuote", "Contains'Quote'"));
            propertyBag.Set(ProjectPropertyInstance.Create("AnotherTestQuote", "Here's Johnny!"));
            propertyBag.Set(ProjectPropertyInstance.Create("Atsign", "Test the @ replacement"));

            Expander<ProjectPropertyInstance, ProjectItemInstance> expander = new Expander<ProjectPropertyInstance, ProjectItemInstance>(propertyBag, itemBag);

            AssertParseEvaluate(p, "'simplestring: true foo.cs;bar.cs;baz.cs' == '$(simple): $(foo) @(compile)'", expander, true);
            AssertParseEvaluate(p, "'$(c1) $(c2)' == 'Another (complex) one. Another (complex) one.'", expander, true);
            AssertParseEvaluate(p, "'CONTAINS%27QUOTE%27' == '$(TestQuote)'", expander, true);
            AssertParseEvaluate(p, "'Here%27s Johnny!' == '$(AnotherTestQuote)'", expander, true);
            AssertParseEvaluate(p, "'Test the %40 replacement' == $(Atsign)", expander, true);
        }

        /// <summary>
        /// </summary>
<<<<<<< HEAD
        [Test]
=======
        [Fact]
>>>>>>> 3f8a403e
        public void ComplexTests()
        {
            Parser p = new Parser();
            ProjectInstance parentProject = new ProjectInstance(ProjectRootElement.Create());
            ItemDictionary<ProjectItemInstance> itemBag = new ItemDictionary<ProjectItemInstance>();
            itemBag.Add(new ProjectItemInstance(parentProject, "Compile", "foo.cs", parentProject.FullPath));
            itemBag.Add(new ProjectItemInstance(parentProject, "Compile", "bar.cs", parentProject.FullPath));
            itemBag.Add(new ProjectItemInstance(parentProject, "Compile", "baz.cs", parentProject.FullPath));

            PropertyDictionary<ProjectPropertyInstance> propertyBag = new PropertyDictionary<ProjectPropertyInstance>();
            propertyBag.Set(ProjectPropertyInstance.Create("foo", "true"));
            propertyBag.Set(ProjectPropertyInstance.Create("bar", "yes"));
            propertyBag.Set(ProjectPropertyInstance.Create("one", "1"));
            propertyBag.Set(ProjectPropertyInstance.Create("onepointzero", "1.0"));
            propertyBag.Set(ProjectPropertyInstance.Create("two", "2"));
            propertyBag.Set(ProjectPropertyInstance.Create("simple", "simplestring"));
            propertyBag.Set(ProjectPropertyInstance.Create("complex", "This is a complex string"));
            propertyBag.Set(ProjectPropertyInstance.Create("c1", "Another (complex) one."));
            propertyBag.Set(ProjectPropertyInstance.Create("c2", "Another (complex) one."));

            Expander<ProjectPropertyInstance, ProjectItemInstance> expander = new Expander<ProjectPropertyInstance, ProjectItemInstance>(propertyBag, itemBag);

            AssertParseEvaluate(p, "(($(foo) != 'two' and $(bar)) and 5 >= 1) or $(one) == 1", expander, true);
            AssertParseEvaluate(p, "(($(foo) != 'twoo' or !$(bar)) and 5 >= 1) or $(two) == 1", expander, true);
            AssertParseEvaluate(p, "!((($(foo) != 'twoo' or !$(bar)) and 5 >= 1) or $(two) == 1)", expander, false);
        }


        /// <summary>
        /// Make sure when a non number is used in an expression which expects a numeric value that a error is emitted.
        /// </summary>
<<<<<<< HEAD
        [Test]
=======
        [Fact]
>>>>>>> 3f8a403e
        public void InvalidItemInConditionEvaluation()
        {
            Parser p = new Parser();
            ProjectInstance parentProject = new ProjectInstance(ProjectRootElement.Create());
            ItemDictionary<ProjectItemInstance> itemBag = new ItemDictionary<ProjectItemInstance>();
            itemBag.Add(new ProjectItemInstance(parentProject, "Compile", "a", parentProject.FullPath));

            PropertyDictionary<ProjectPropertyInstance> propertyBag = new PropertyDictionary<ProjectPropertyInstance>();

            Expander<ProjectPropertyInstance, ProjectItemInstance> expander = new Expander<ProjectPropertyInstance, ProjectItemInstance>(propertyBag, itemBag);

            AssertParseEvaluateThrow(p, "@(Compile) > 0", expander, null);
        }

        /// <summary>
        /// </summary>
<<<<<<< HEAD
        [Test]
=======
        [Fact]
>>>>>>> 3f8a403e
        public void OldSyntaxTests()
        {
            Parser p = new Parser();
            ProjectInstance parentProject = new ProjectInstance(ProjectRootElement.Create());
            ItemDictionary<ProjectItemInstance> itemBag = new ItemDictionary<ProjectItemInstance>();
            itemBag.Add(new ProjectItemInstance(parentProject, "Compile", "foo.cs", parentProject.FullPath));
            itemBag.Add(new ProjectItemInstance(parentProject, "Compile", "bar.cs", parentProject.FullPath));
            itemBag.Add(new ProjectItemInstance(parentProject, "Compile", "baz.cs", parentProject.FullPath));

            PropertyDictionary<ProjectPropertyInstance> propertyBag = new PropertyDictionary<ProjectPropertyInstance>();

            propertyBag.Set(ProjectPropertyInstance.Create("foo", "true"));
            propertyBag.Set(ProjectPropertyInstance.Create("bar", "yes"));
            propertyBag.Set(ProjectPropertyInstance.Create("one", "1"));
            propertyBag.Set(ProjectPropertyInstance.Create("onepointzero", "1.0"));
            propertyBag.Set(ProjectPropertyInstance.Create("two", "2"));
            propertyBag.Set(ProjectPropertyInstance.Create("simple", "simplestring"));
            propertyBag.Set(ProjectPropertyInstance.Create("complex", "This is a complex string"));
            propertyBag.Set(ProjectPropertyInstance.Create("c1", "Another (complex) one."));
            propertyBag.Set(ProjectPropertyInstance.Create("c2", "Another (complex) one."));

            Expander<ProjectPropertyInstance, ProjectItemInstance> expander = new Expander<ProjectPropertyInstance, ProjectItemInstance>(propertyBag, itemBag);

            AssertParseEvaluate(p, "(($(foo) != 'two' and $(bar)) and 5 >= 1) or $(one) == 1", expander, true);
        }

        /// <summary>
        /// </summary>
<<<<<<< HEAD
        [Test]
=======
        [Fact]
>>>>>>> 3f8a403e
        public void ConditionedPropertyUpdateTests()
        {
            Parser p = new Parser();
            ProjectInstance parentProject = new ProjectInstance(ProjectRootElement.Create());
            ItemDictionary<ProjectItemInstance> itemBag = new ItemDictionary<ProjectItemInstance>();
            itemBag.Add(new ProjectItemInstance(parentProject, "Compile", "foo.cs", parentProject.FullPath));
            itemBag.Add(new ProjectItemInstance(parentProject, "Compile", "bar.cs", parentProject.FullPath));
            itemBag.Add(new ProjectItemInstance(parentProject, "Compile", "baz.cs", parentProject.FullPath));

            Expander<ProjectPropertyInstance, ProjectItemInstance> expander = new Expander<ProjectPropertyInstance, ProjectItemInstance>(new PropertyDictionary<ProjectPropertyInstance>(), itemBag);
            Dictionary<string, List<string>> conditionedProperties = new Dictionary<string, List<string>>();
            ConditionEvaluator.IConditionEvaluationState state =
                               new ConditionEvaluator.ConditionEvaluationState<ProjectPropertyInstance, ProjectItemInstance>
                                   (
                                       String.Empty,
                                       expander,
                                       ExpanderOptions.ExpandAll,
                                       conditionedProperties,
                                       Directory.GetCurrentDirectory(),
                                       ElementLocation.EmptyLocation
                                   );

            List<string> properties = null;

            AssertParseEvaluate(p, "'0' == '1'", expander, false, state);
            Assert.Equal(0, conditionedProperties.Count);

            AssertParseEvaluate(p, "$(foo) == foo", expander, false, state);
            Assert.Equal(1, conditionedProperties.Count);
            properties = conditionedProperties["foo"];
            Assert.Equal(1, properties.Count);

            AssertParseEvaluate(p, "'$(foo)' != 'bar'", expander, true, state);
            Assert.Equal(1, conditionedProperties.Count);
            properties = conditionedProperties["foo"];
            Assert.Equal(2, properties.Count);

            AssertParseEvaluate(p, "'$(branch)|$(build)|$(platform)' == 'lab22dev|debug|x86'", expander, false, state);
            Assert.Equal(4, conditionedProperties.Count);
            properties = conditionedProperties["foo"];
            Assert.Equal(2, properties.Count);
            properties = conditionedProperties["branch"];
            Assert.Equal(1, properties.Count);
            properties = conditionedProperties["build"];
            Assert.Equal(1, properties.Count);
            properties = conditionedProperties["platform"];
            Assert.Equal(1, properties.Count);

            AssertParseEvaluate(p, "'$(branch)|$(build)|$(platform)' == 'lab21|debug|x86'", expander, false, state);
            Assert.Equal(4, conditionedProperties.Count);
            properties = conditionedProperties["foo"];
            Assert.Equal(2, properties.Count);
            properties = conditionedProperties["branch"];
            Assert.Equal(2, properties.Count);
            properties = conditionedProperties["build"];
            Assert.Equal(1, properties.Count);
            properties = conditionedProperties["platform"];
            Assert.Equal(1, properties.Count);

            AssertParseEvaluate(p, "'$(branch)|$(build)|$(platform)' == 'lab23|retail|ia64'", expander, false, state);
            Assert.Equal(4, conditionedProperties.Count);
            properties = conditionedProperties["foo"];
            Assert.Equal(2, properties.Count);
            properties = conditionedProperties["branch"];
            Assert.Equal(3, properties.Count);
            properties = conditionedProperties["build"];
            Assert.Equal(2, properties.Count);
            properties = conditionedProperties["platform"];
            Assert.Equal(2, properties.Count);
            DumpDictionary(conditionedProperties);
        }

        private static void DumpDictionary(Dictionary<string, List<string>> propertyDictionary)
        {
            foreach (KeyValuePair<string, List<String>> entry in propertyDictionary)
            {
                Console.Write("  {0}:\t", entry.Key);

                List<String> properties = entry.Value;

                foreach (string property in properties)
                {
                    Console.Write("{0}, ", property);
                }
                Console.WriteLine();
            }
        }

        /// <summary>
        /// </summary>
<<<<<<< HEAD
        [Test]
=======
        [Fact]
>>>>>>> 3f8a403e
        public void NotTests()
        {
            Console.WriteLine("NegationParseTest()");
            Parser p = new Parser();

            PropertyDictionary<ProjectPropertyInstance> propertyBag = new PropertyDictionary<ProjectPropertyInstance>();
            propertyBag.Set(ProjectPropertyInstance.Create("foo", "4"));
            propertyBag.Set(ProjectPropertyInstance.Create("bar", "32"));

            Expander<ProjectPropertyInstance, ProjectItemInstance> expander = new Expander<ProjectPropertyInstance, ProjectItemInstance>(propertyBag, new ItemDictionary<ProjectItemInstance>());

            AssertParseEvaluate(p, "!true", expander, false);
            AssertParseEvaluate(p, "!(true)", expander, false);
            AssertParseEvaluate(p, "!($(foo) <= 5)", expander, false);
            AssertParseEvaluate(p, "!($(foo) <= 5 and $(bar) >= 15)", expander, false);
        }

        private void AssertParseEvaluate(Parser p, string expression, Expander<ProjectPropertyInstance, ProjectItemInstance> expander, bool expected)
        {
            AssertParseEvaluate(p, expression, expander, expected, null);
        }

        private void AssertParseEvaluate(Parser p, string expression, Expander<ProjectPropertyInstance, ProjectItemInstance> expander, bool expected, ConditionEvaluator.IConditionEvaluationState state)
        {
            if (expander.Metadata == null)
            {
                expander.Metadata = new StringMetadataTable(null);
            }

            GenericExpressionNode tree = p.Parse(expression, ParserOptions.AllowAll, MockElementLocation.Instance);

            if (state == null)
            {
                state =
                new ConditionEvaluator.ConditionEvaluationState<ProjectPropertyInstance, ProjectItemInstance>
                    (
                        String.Empty,
                        expander,
                        ExpanderOptions.ExpandAll,
                        null,
                        Directory.GetCurrentDirectory(),
                        ElementLocation.EmptyLocation
                    );
            }

            bool result = tree.Evaluate(state);
            Assert.Equal(expected, result);
        }


        private void AssertParseEvaluateThrow(Parser p, string expression, Expander<ProjectPropertyInstance, ProjectItemInstance> expander)
        {
            AssertParseEvaluateThrow(p, expression, expander, null);
        }

        private void AssertParseEvaluateThrow(Parser p, string expression, Expander<ProjectPropertyInstance, ProjectItemInstance> expander, ConditionEvaluator.IConditionEvaluationState state)
        {
            bool fExceptionCaught;

            if (expander.Metadata == null)
            {
                expander.Metadata = new StringMetadataTable(null);
            }

            try
            {
                fExceptionCaught = false;
                GenericExpressionNode tree = p.Parse(expression, ParserOptions.AllowAll, MockElementLocation.Instance);
                if (state == null)
                {
                    state =
                    new ConditionEvaluator.ConditionEvaluationState<ProjectPropertyInstance, ProjectItemInstance>
                        (
                            String.Empty,
                            expander,
                            ExpanderOptions.ExpandAll,
                            null,
                            Directory.GetCurrentDirectory(),
                            ElementLocation.EmptyLocation
                        );
                }
                tree.Evaluate(state);
            }
            catch (InvalidProjectFileException e)
            {
                Console.WriteLine(e.BaseMessage);
                fExceptionCaught = true;
            }

            Assert.True(fExceptionCaught);
        }

        /// <summary>
        /// </summary>
<<<<<<< HEAD
        [Test]
=======
        [Fact]
>>>>>>> 3f8a403e
        public void NegativeTests()
        {
            Parser p = new Parser();
            Expander<ProjectPropertyInstance, ProjectItemInstance> expander = new Expander<ProjectPropertyInstance, ProjectItemInstance>(new PropertyDictionary<ProjectPropertyInstance>());

            AssertParseEvaluateThrow(p, "foo", expander);
            AssertParseEvaluateThrow(p, "0", expander);
            AssertParseEvaluateThrow(p, "$(platform) == xx > 1==2", expander);
            AssertParseEvaluateThrow(p, "!0", expander);
            AssertParseEvaluateThrow(p, ">", expander);
            AssertParseEvaluateThrow(p, "true!=false==", expander);
            AssertParseEvaluateThrow(p, "()", expander);
            AssertParseEvaluateThrow(p, "!1", expander);
            AssertParseEvaluateThrow(p, "true!=false==true", expander);
            AssertParseEvaluateThrow(p, "'a'>'a'", expander);
            AssertParseEvaluateThrow(p, "=='x'", expander);
            AssertParseEvaluateThrow(p, "==", expander);
            AssertParseEvaluateThrow(p, "1==(2", expander);
            AssertParseEvaluateThrow(p, "'a'==('a'=='a')", expander);
            AssertParseEvaluateThrow(p, "true == on and ''", expander);
            AssertParseEvaluateThrow(p, "'' or 'true'", expander);
        }
    }
}


<|MERGE_RESOLUTION|>--- conflicted
+++ resolved
@@ -1,15 +1,11 @@
-﻿// Copyright (c) Microsoft. All rights reserved.
+// Copyright (c) Microsoft. All rights reserved.
 // Licensed under the MIT license. See LICENSE file in the project root for full license information.
 
 using System;
 using System.Collections.Generic;
 using System.IO;
-<<<<<<< HEAD
-
-=======
 using System.Xml;
 using System.Collections.Specialized;
->>>>>>> 3f8a403e
 using Microsoft.Build.Collections;
 using Microsoft.Build.Construction;
 using Microsoft.Build.Evaluation;
@@ -18,23 +14,15 @@
 using Microsoft.Build.Shared;
 using Xunit;
 
-using NUnit.Framework;
+
 
 namespace Microsoft.Build.UnitTests
 {
-<<<<<<< HEAD
-    [TestFixture]
-=======
->>>>>>> 3f8a403e
     public class ExpressionTreeTest
     {
         /// <summary>
         /// </summary>
-<<<<<<< HEAD
-        [Test]
-=======
-        [Fact]
->>>>>>> 3f8a403e
+        [Fact]
         public void SimpleEvaluationTests()
         {
             Parser p = new Parser();
@@ -53,11 +41,7 @@
         /// (many coincidentally like existing QA tests) to give breadth coverage.
         /// Please add more cases as they arise.
         /// </summary>
-<<<<<<< HEAD
-        [Test]
-=======
-        [Fact]
->>>>>>> 3f8a403e
+        [Fact]
         public void EvaluateAVarietyOfExpressions()
         {
             string[] files = { "a", "a;b", "a'b", ";", "'" };
@@ -519,11 +503,7 @@
 
         /// <summary>
         /// </summary>
-<<<<<<< HEAD
-        [Test]
-=======
-        [Fact]
->>>>>>> 3f8a403e
+        [Fact]
         public void EqualityTests()
         {
             Parser p = new Parser();
@@ -548,11 +528,7 @@
 
         /// <summary>
         /// </summary>
-<<<<<<< HEAD
-        [Test]
-=======
-        [Fact]
->>>>>>> 3f8a403e
+        [Fact]
         public void RelationalTests()
         {
             Parser p = new Parser();
@@ -571,11 +547,7 @@
 
         /// <summary>
         /// </summary>
-<<<<<<< HEAD
-        [Test]
-=======
-        [Fact]
->>>>>>> 3f8a403e
+        [Fact]
         public void AndandOrTests()
         {
             Parser p = new Parser();
@@ -586,11 +558,7 @@
 
         /// <summary>
         /// </summary>
-<<<<<<< HEAD
-        [Test]
-=======
-        [Fact]
->>>>>>> 3f8a403e
+        [Fact]
         public void FunctionTests()
         {
             Parser p = new Parser();
@@ -628,11 +596,7 @@
 
         /// <summary>
         /// </summary>
-<<<<<<< HEAD
-        [Test]
-=======
-        [Fact]
->>>>>>> 3f8a403e
+        [Fact]
         public void PropertyTests()
         {
             Parser p = new Parser();
@@ -676,11 +640,7 @@
 
         /// <summary>
         /// </summary>
-<<<<<<< HEAD
-        [Test]
-=======
-        [Fact]
->>>>>>> 3f8a403e
+        [Fact]
         public void ItemListTests()
         {
             Parser p = new Parser();
@@ -710,11 +670,7 @@
 
         /// <summary>
         /// </summary>
-<<<<<<< HEAD
-        [Test]
-=======
-        [Fact]
->>>>>>> 3f8a403e
+        [Fact]
         public void StringExpansionTests()
         {
             Parser p = new Parser();
@@ -750,11 +706,7 @@
 
         /// <summary>
         /// </summary>
-<<<<<<< HEAD
-        [Test]
-=======
-        [Fact]
->>>>>>> 3f8a403e
+        [Fact]
         public void ComplexTests()
         {
             Parser p = new Parser();
@@ -786,11 +738,7 @@
         /// <summary>
         /// Make sure when a non number is used in an expression which expects a numeric value that a error is emitted.
         /// </summary>
-<<<<<<< HEAD
-        [Test]
-=======
-        [Fact]
->>>>>>> 3f8a403e
+        [Fact]
         public void InvalidItemInConditionEvaluation()
         {
             Parser p = new Parser();
@@ -807,11 +755,7 @@
 
         /// <summary>
         /// </summary>
-<<<<<<< HEAD
-        [Test]
-=======
-        [Fact]
->>>>>>> 3f8a403e
+        [Fact]
         public void OldSyntaxTests()
         {
             Parser p = new Parser();
@@ -840,11 +784,7 @@
 
         /// <summary>
         /// </summary>
-<<<<<<< HEAD
-        [Test]
-=======
-        [Fact]
->>>>>>> 3f8a403e
+        [Fact]
         public void ConditionedPropertyUpdateTests()
         {
             Parser p = new Parser();
@@ -935,11 +875,7 @@
 
         /// <summary>
         /// </summary>
-<<<<<<< HEAD
-        [Test]
-=======
-        [Fact]
->>>>>>> 3f8a403e
+        [Fact]
         public void NotTests()
         {
             Console.WriteLine("NegationParseTest()");
@@ -1034,11 +970,7 @@
 
         /// <summary>
         /// </summary>
-<<<<<<< HEAD
-        [Test]
-=======
-        [Fact]
->>>>>>> 3f8a403e
+        [Fact]
         public void NegativeTests()
         {
             Parser p = new Parser();
