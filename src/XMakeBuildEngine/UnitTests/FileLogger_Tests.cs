﻿// Copyright (c) Microsoft. All rights reserved.
// Licensed under the MIT license. See LICENSE file in the project root for full license information.

#pragma warning disable 436

using System;
using System.IO;
<<<<<<< HEAD
=======
using System.Collections.Generic;
using System.Text;
>>>>>>> 3f8a403e

using Microsoft.Build.Framework;
using Microsoft.Build.Logging;
using Microsoft.Build.Shared;

using NUnit.Framework;

using EventSourceSink = Microsoft.Build.BackEnd.Logging.EventSourceSink;
using Project = Microsoft.Build.Evaluation.Project;
using Xunit;

namespace Microsoft.Build.UnitTests
{
<<<<<<< HEAD
    [TestFixture]
=======
>>>>>>> 3f8a403e
    public class FileLogger_Tests
    {
        /// <summary>
        /// Basic test of the file logger.  Writes to a log file in the temp directory.
        /// </summary>
<<<<<<< HEAD
        [Test]
=======
        [Fact]
>>>>>>> 3f8a403e
        public void Basic()
        {
            FileLogger fileLogger = new FileLogger();
            string logFile = FileUtilities.GetTemporaryFile();
            fileLogger.Parameters = "verbosity=Normal;logfile=" + logFile;

            Project project = ObjectModelHelpers.CreateInMemoryProject(@"
                <Project ToolsVersion=`msbuilddefaulttoolsversion` xmlns=`msbuildnamespace`>
                    <Target Name=`Build`>
                        <Message Text=`Hello world from the FileLogger`/>
                    </Target>
                </Project>
                ");

            project.Build(fileLogger);

            project.ProjectCollection.UnregisterAllLoggers();

            string log = File.ReadAllText(logFile);
            Assert.True(log.Contains("Hello world from the FileLogger")); // "Log should have contained message"

            File.Delete(logFile);
        }

        /// <summary>
        /// Basic case of logging a message to a file
        /// Verify it logs and encoding is ANSI
        /// </summary>
<<<<<<< HEAD
        [Test]
=======
        [Fact]
>>>>>>> 3f8a403e
        public void BasicNoExistingFile()
        {
            string log = null;

            try
            {
                log = GetTempFilename();
                SetUpFileLoggerAndLogMessage("logfile=" + log, new BuildMessageEventArgs("message here", null, null, MessageImportance.High));
                VerifyFileContent(log, "message here");

                // Verify no BOM (ANSI encoding)
                byte[] content = ReadRawBytes(log);
                Assert.Equal((byte)109, content[0]); // 'm'
            }
            finally
            {
                if (null != log) File.Delete(log);
            }
        }

        /// <summary>
        /// Invalid file should error nicely
        /// </summary>
<<<<<<< HEAD
        [Test]
        [ExpectedException(typeof(LoggerException))]
        public void InvalidFile()
        {
            string log = null;

            try
            {
                SetUpFileLoggerAndLogMessage("logfile=||/invalid||", new BuildMessageEventArgs("message here", null, null, MessageImportance.High));
            }
            finally
=======
        [Fact]
        public void InvalidFile()
        {
            Assert.Throws<LoggerException>(() =>
>>>>>>> 3f8a403e
            {
                string log = null;

                try
                {
                    SetUpFileLoggerAndLogMessage("logfile=||invalid||", new BuildMessageEventArgs("message here", null, null, MessageImportance.High));
                }
                finally
                {
                    if (null != log) File.Delete(log);
                }
            }
           );
        }
        /// <summary>
        /// Specific verbosity overrides global verbosity
        /// </summary>
<<<<<<< HEAD
        [Test]
=======
        [Fact]
>>>>>>> 3f8a403e
        public void SpecificVerbosity()
        {
            string log = null;

            try
            {
                log = GetTempFilename();
                FileLogger fl = new FileLogger();
                EventSourceSink es = new EventSourceSink();
                fl.Parameters = "verbosity=diagnostic;logfile=" + log;  // diagnostic specific setting
                fl.Verbosity = LoggerVerbosity.Quiet; // quiet global setting
                fl.Initialize(es);
                fl.MessageHandler(null, new BuildMessageEventArgs("message here", null, null, MessageImportance.High));
                fl.Shutdown();

                // expect message to appear because diagnostic not quiet verbosity was used
                VerifyFileContent(log, "message here");
            }
            finally
            {
                if (null != log) File.Delete(log);
            }
        }

        /// <summary>
        /// Test the short hand verbosity settings for the file logger
        /// </summary>
<<<<<<< HEAD
        [Test]
=======
        [Fact]
>>>>>>> 3f8a403e
        public void ValidVerbosities()
        {
            string[] verbositySettings = new string[] { "Q", "quiet", "m", "minimal", "N", "normal", "d", "detailed", "diag", "DIAGNOSTIC" };
            LoggerVerbosity[] verbosityEnumerations = new LoggerVerbosity[] {LoggerVerbosity.Quiet, LoggerVerbosity.Quiet,
                                                                             LoggerVerbosity.Minimal, LoggerVerbosity.Minimal,
                                                                             LoggerVerbosity.Normal, LoggerVerbosity.Normal,
                                                                             LoggerVerbosity.Detailed, LoggerVerbosity.Detailed,
                                                                             LoggerVerbosity.Diagnostic, LoggerVerbosity.Diagnostic};
            for (int i = 0; i < verbositySettings.Length; i++)
            {
                FileLogger fl = new FileLogger();
                fl.Parameters = "verbosity=" + verbositySettings[i] + ";";
                EventSourceSink es = new EventSourceSink();
                fl.Initialize(es);
                fl.Shutdown();
                Assert.Equal(fl.Verbosity, verbosityEnumerations[i]);
            }

            // Do the same using the v shorthand
            for (int i = 0; i < verbositySettings.Length; i++)
            {
                FileLogger fl = new FileLogger();
                fl.Parameters = "v=" + verbositySettings[i] + ";";
                EventSourceSink es = new EventSourceSink();
                fl.Initialize(es);
                fl.Shutdown();
                Assert.Equal(fl.Verbosity, verbosityEnumerations[i]);
            }
        }

        /// <summary>
        /// Invalid verbosity setting
        /// </summary>
<<<<<<< HEAD
        [Test]
        [ExpectedException(typeof(LoggerException))]
=======
        [Fact]
>>>>>>> 3f8a403e
        public void InvalidVerbosity()
        {
            Assert.Throws<LoggerException>(() =>
            {
                FileLogger fl = new FileLogger();
                fl.Parameters = "verbosity=CookiesAndCream";
                EventSourceSink es = new EventSourceSink();
                fl.Initialize(es);
            }
           );
        }
        /// <summary>
        /// Invalid encoding setting
        /// </summary>
<<<<<<< HEAD
        [Test]
        [ExpectedException(typeof(LoggerException))]
=======
        [Fact]
>>>>>>> 3f8a403e
        public void InvalidEncoding()
        {
            Assert.Throws<LoggerException>(() =>
            {
                string log = null;

                try
                {
                    log = GetTempFilename();
                    FileLogger fl = new FileLogger();
                    EventSourceSink es = new EventSourceSink();
                    fl.Parameters = "encoding=foo;logfile=" + log;
                    fl.Initialize(es);
                }
                finally
                {
                    if (null != log) File.Delete(log);
                }
            }
           );
        }

        /// <summary>
        /// Valid encoding setting
        /// </summary>
<<<<<<< HEAD
        [Test]
=======
        [Fact]
>>>>>>> 3f8a403e
        public void ValidEncoding()
        {
            string log = null;

            try
            {
                log = GetTempFilename();
                SetUpFileLoggerAndLogMessage("encoding=utf-16;logfile=" + log, new BuildMessageEventArgs("message here", null, null, MessageImportance.High));
                byte[] content = ReadRawBytes(log);

                // FF FE is the BOM for UTF16
                Assert.Equal((byte)255, content[0]);
                Assert.Equal((byte)254, content[1]);
            }
            finally
            {
                if (null != log) File.Delete(log);
            }
        }

        /// <summary>
        /// Valid encoding setting
        /// </summary>
<<<<<<< HEAD
        [Test]
=======
        [Fact]
>>>>>>> 3f8a403e
        public void ValidEncoding2()
        {
            string log = null;

            try
            {
                log = GetTempFilename();
                SetUpFileLoggerAndLogMessage("encoding=utf-8;logfile=" + log, new BuildMessageEventArgs("message here", null, null, MessageImportance.High));
                byte[] content = ReadRawBytes(log);

                // EF BB BF is the BOM for UTF8
                Assert.Equal((byte)239, content[0]);
                Assert.Equal((byte)187, content[1]);
                Assert.Equal((byte)191, content[2]);
            }
            finally
            {
                if (null != log) File.Delete(log);
            }
        }

        /// <summary>
        /// Read the raw byte content of a file
        /// </summary>
        /// <param name="log"></param>
        /// <returns></returns>
        private byte[] ReadRawBytes(string log)
        {
            byte[] content;
            using (FileStream stream = new FileStream(log, FileMode.Open))
            {
                content = new byte[stream.Length];

                for (int i = 0; i < stream.Length; i++)
                {
                    content[i] = (byte)stream.ReadByte();
                }
            }

            return content;
        }

        /// <summary>
        /// Logging a message to a file that already exists should overwrite it
        /// </summary>
<<<<<<< HEAD
        [Test]
=======
        [Fact]
>>>>>>> 3f8a403e
        public void BasicExistingFileNoAppend()
        {
            string log = null;

            try
            {
                log = GetTempFilename();
                WriteContentToFile(log);
                SetUpFileLoggerAndLogMessage("logfile=" + log, new BuildMessageEventArgs("message here", null, null, MessageImportance.High));
                VerifyFileContent(log, "message here");
            }
            finally
            {
                if (null != log) File.Delete(log);
            }
        }

        /// <summary>
        /// Logging to a file that already exists, with "append" set, should append
        /// </summary>
<<<<<<< HEAD
        [Test]
=======
        [Fact]
>>>>>>> 3f8a403e
        public void BasicExistingFileAppend()
        {
            string log = null;

            try
            {
                log = GetTempFilename();
                WriteContentToFile(log);
                SetUpFileLoggerAndLogMessage("append;logfile=" + log, new BuildMessageEventArgs("message here", null, null, MessageImportance.High));
                VerifyFileContent(log, "existing content\nmessage here");
            }
            finally
            {
                if (null != log) File.Delete(log);
            }
        }

        /// <summary>
        /// Gets a filename for a nonexistent temporary file.
        /// </summary>
        /// <returns></returns>
        private string GetTempFilename()
        {
            string path = FileUtilities.GetTemporaryFile();
            File.Delete(path);
            return path;
        }

        /// <summary>
        /// Writes a string to a file.
        /// </summary>
        /// <param name="log"></param>
        private void WriteContentToFile(string log)
        {
            using (StreamWriter sw = new StreamWriter(log))
            {
                sw.WriteLine("existing content");
            }
        }

        /// <summary>
        /// Creates a FileLogger, sets its parameters and initializes it,
        /// logs a message to it, and calls shutdown
        /// </summary>
        /// <param name="parameters"></param>
        /// <returns></returns>
        private void SetUpFileLoggerAndLogMessage(string parameters, BuildMessageEventArgs message)
        {
            FileLogger fl = new FileLogger();
            EventSourceSink es = new EventSourceSink();
            fl.Parameters = parameters;
            fl.Initialize(es);
            fl.MessageHandler(null, message);
            fl.Shutdown();
            return;
        }

        /// <summary>
        /// Verifies that a file contains exactly the expected content.
        /// </summary>
        /// <param name="file"></param>
        /// <param name="expectedContent"></param>
        private void VerifyFileContent(string file, string expectedContent)
        {
            string actualContent;
            using (StreamReader sr = new StreamReader(file))
            {
                actualContent = sr.ReadToEnd();
            }

            string[] actualLines = actualContent.Split(new char[] { '\n' }, StringSplitOptions.RemoveEmptyEntries);
            string[] expectedLines = expectedContent.Split(new char[] { '\n' }, StringSplitOptions.RemoveEmptyEntries);

            Assert.Equal(expectedLines.Length, actualLines.Length);

            for (int i = 0; i < expectedLines.Length; i++)
            {
                Assert.Equal(expectedLines[i].Trim(), actualLines[i].Trim());
            }
        }

        #region DistributedLogger
        /// <summary>
        /// Check the ability of the distributed logger to correctly tell its internal file logger where to log the file
        /// </summary>
<<<<<<< HEAD
        [Test]
=======
        [Fact(Skip = "Test fails in xunit when multiple tests are run")]
>>>>>>> 3f8a403e
        public void DistributedFileLoggerParameters()
        {
            DistributedFileLogger fileLogger = new DistributedFileLogger();
            try
            {
                fileLogger.NodeId = 0;
                fileLogger.Initialize(new EventSourceSink());
                Assert.Equal(0, string.Compare(fileLogger.InternalFilelogger.Parameters, "ForceNoAlign;ShowEventId;ShowCommandLine;logfile=msbuild0.log;", StringComparison.OrdinalIgnoreCase));
                fileLogger.Shutdown();

                fileLogger.NodeId = 3;
                fileLogger.Parameters = "logfile=" + Path.Combine(Directory.GetCurrentDirectory(), "mylogfile.log");
                fileLogger.Initialize(new EventSourceSink());
                Assert.Equal(0, string.Compare(fileLogger.InternalFilelogger.Parameters, "ForceNoAlign;ShowEventId;ShowCommandLine;logfile=" + Path.Combine(Directory.GetCurrentDirectory(), "mylogfile3.log") + ";", StringComparison.OrdinalIgnoreCase));
                fileLogger.Shutdown();

                fileLogger.NodeId = 4;
                fileLogger.Parameters = "logfile=" + Path.Combine(Directory.GetCurrentDirectory(), "mylogfile.log");
                fileLogger.Initialize(new EventSourceSink());
                Assert.Equal(0, string.Compare(fileLogger.InternalFilelogger.Parameters, "ForceNoAlign;ShowEventId;ShowCommandLine;logfile=" + Path.Combine(Directory.GetCurrentDirectory(), "mylogfile4.log") + ";", StringComparison.OrdinalIgnoreCase));
                fileLogger.Shutdown();

                Directory.CreateDirectory(Path.Combine(Directory.GetCurrentDirectory(), "tempura"));
                fileLogger.NodeId = 1;
                fileLogger.Parameters = "logfile=" + Path.Combine(Directory.GetCurrentDirectory(), "tempura\\mylogfile.log");
                fileLogger.Initialize(new EventSourceSink());
                Assert.Equal(0, string.Compare(fileLogger.InternalFilelogger.Parameters, "ForceNoAlign;ShowEventId;ShowCommandLine;logfile=" + Path.Combine(Directory.GetCurrentDirectory(), "tempura\\mylogfile1.log") + ";", StringComparison.OrdinalIgnoreCase));
                fileLogger.Shutdown();
            }
            finally
            {
                if (Directory.Exists(Path.Combine(Directory.GetCurrentDirectory(), "tempura")))
                {
                    File.Delete(Path.Combine(Directory.GetCurrentDirectory(), "tempura\\mylogfile1.log"));
                    Directory.Delete(Path.Combine(Directory.GetCurrentDirectory(), "tempura"));
                }
                File.Delete(Path.Combine(Directory.GetCurrentDirectory(), "mylogfile0.log"));
                File.Delete(Path.Combine(Directory.GetCurrentDirectory(), "mylogfile3.log"));
                File.Delete(Path.Combine(Directory.GetCurrentDirectory(), "mylogfile4.log"));
            }
        }

<<<<<<< HEAD
        [Test]
        [ExpectedException(typeof(LoggerException))]
=======
        [Fact]
>>>>>>> 3f8a403e
        public void DistributedLoggerBadPath()
        {
            Assert.Throws<LoggerException>(() =>
            {
                DistributedFileLogger fileLogger = new DistributedFileLogger();
                fileLogger.NodeId = 0;
                fileLogger.Initialize(new EventSourceSink());

<<<<<<< HEAD
            fileLogger.NodeId = 1;
            fileLogger.Parameters = "logfile="
                                    + Path.Combine(
                                        Directory.GetCurrentDirectory(),
                                        Path.DirectorySeparatorChar + "DONTEXIST" + Path.DirectorySeparatorChar
                                        + "mylogfile.log");
            fileLogger.Initialize(new EventSourceSink());
            Assert.IsTrue(
                string.Compare(
                    fileLogger.InternalFilelogger.Parameters,
                    ";ShowCommandLine;logfile="
                    + Path.Combine(
                        Directory.GetCurrentDirectory(),
                        Path.DirectorySeparatorChar + "DONTEXIST" + Path.DirectorySeparatorChar + "mylogfile2.log"),
                    StringComparison.OrdinalIgnoreCase) == 0);
        }

        [Test]
        [ExpectedException(typeof(LoggerException))]
=======
                fileLogger.NodeId = 1;
                fileLogger.Parameters = "logfile=" + Path.Combine(Directory.GetCurrentDirectory(), "\\DONTEXIST\\mylogfile.log");
                fileLogger.Initialize(new EventSourceSink());
                Assert.Equal(0, string.Compare(fileLogger.InternalFilelogger.Parameters, ";ShowCommandLine;logfile=" + Path.Combine(Directory.GetCurrentDirectory(), "\\DONTEXIST\\mylogfile2.log"), StringComparison.OrdinalIgnoreCase));
            }
           );
        }
        [Fact]
>>>>>>> 3f8a403e
        public void DistributedLoggerNullEmpty()
        {
            Assert.Throws<LoggerException>(() =>
            {
                DistributedFileLogger fileLogger = new DistributedFileLogger();
                fileLogger.NodeId = 0;
                fileLogger.Initialize(new EventSourceSink());

                fileLogger.NodeId = 1;
                fileLogger.Parameters = "logfile=";
                fileLogger.Initialize(new EventSourceSink());
                Assert.True(false);
            }
           );
        }
        #endregion

    }
}<|MERGE_RESOLUTION|>--- conflicted
+++ resolved
@@ -1,21 +1,18 @@
-﻿// Copyright (c) Microsoft. All rights reserved.
+// Copyright (c) Microsoft. All rights reserved.
 // Licensed under the MIT license. See LICENSE file in the project root for full license information.
 
 #pragma warning disable 436
 
 using System;
 using System.IO;
-<<<<<<< HEAD
-=======
 using System.Collections.Generic;
 using System.Text;
->>>>>>> 3f8a403e
 
 using Microsoft.Build.Framework;
 using Microsoft.Build.Logging;
 using Microsoft.Build.Shared;
 
-using NUnit.Framework;
+
 
 using EventSourceSink = Microsoft.Build.BackEnd.Logging.EventSourceSink;
 using Project = Microsoft.Build.Evaluation.Project;
@@ -23,20 +20,12 @@
 
 namespace Microsoft.Build.UnitTests
 {
-<<<<<<< HEAD
-    [TestFixture]
-=======
->>>>>>> 3f8a403e
     public class FileLogger_Tests
     {
         /// <summary>
         /// Basic test of the file logger.  Writes to a log file in the temp directory.
         /// </summary>
-<<<<<<< HEAD
-        [Test]
-=======
-        [Fact]
->>>>>>> 3f8a403e
+        [Fact]
         public void Basic()
         {
             FileLogger fileLogger = new FileLogger();
@@ -65,11 +54,7 @@
         /// Basic case of logging a message to a file
         /// Verify it logs and encoding is ANSI
         /// </summary>
-<<<<<<< HEAD
-        [Test]
-=======
-        [Fact]
->>>>>>> 3f8a403e
+        [Fact]
         public void BasicNoExistingFile()
         {
             string log = null;
@@ -93,24 +78,10 @@
         /// <summary>
         /// Invalid file should error nicely
         /// </summary>
-<<<<<<< HEAD
-        [Test]
-        [ExpectedException(typeof(LoggerException))]
+        [Fact]
         public void InvalidFile()
         {
-            string log = null;
-
-            try
-            {
-                SetUpFileLoggerAndLogMessage("logfile=||/invalid||", new BuildMessageEventArgs("message here", null, null, MessageImportance.High));
-            }
-            finally
-=======
-        [Fact]
-        public void InvalidFile()
-        {
             Assert.Throws<LoggerException>(() =>
->>>>>>> 3f8a403e
             {
                 string log = null;
 
@@ -128,11 +99,7 @@
         /// <summary>
         /// Specific verbosity overrides global verbosity
         /// </summary>
-<<<<<<< HEAD
-        [Test]
-=======
-        [Fact]
->>>>>>> 3f8a403e
+        [Fact]
         public void SpecificVerbosity()
         {
             string log = null;
@@ -160,11 +127,7 @@
         /// <summary>
         /// Test the short hand verbosity settings for the file logger
         /// </summary>
-<<<<<<< HEAD
-        [Test]
-=======
-        [Fact]
->>>>>>> 3f8a403e
+        [Fact]
         public void ValidVerbosities()
         {
             string[] verbositySettings = new string[] { "Q", "quiet", "m", "minimal", "N", "normal", "d", "detailed", "diag", "DIAGNOSTIC" };
@@ -198,12 +161,7 @@
         /// <summary>
         /// Invalid verbosity setting
         /// </summary>
-<<<<<<< HEAD
-        [Test]
-        [ExpectedException(typeof(LoggerException))]
-=======
-        [Fact]
->>>>>>> 3f8a403e
+        [Fact]
         public void InvalidVerbosity()
         {
             Assert.Throws<LoggerException>(() =>
@@ -218,12 +176,7 @@
         /// <summary>
         /// Invalid encoding setting
         /// </summary>
-<<<<<<< HEAD
-        [Test]
-        [ExpectedException(typeof(LoggerException))]
-=======
-        [Fact]
->>>>>>> 3f8a403e
+        [Fact]
         public void InvalidEncoding()
         {
             Assert.Throws<LoggerException>(() =>
@@ -249,11 +202,7 @@
         /// <summary>
         /// Valid encoding setting
         /// </summary>
-<<<<<<< HEAD
-        [Test]
-=======
-        [Fact]
->>>>>>> 3f8a403e
+        [Fact]
         public void ValidEncoding()
         {
             string log = null;
@@ -277,11 +226,7 @@
         /// <summary>
         /// Valid encoding setting
         /// </summary>
-<<<<<<< HEAD
-        [Test]
-=======
-        [Fact]
->>>>>>> 3f8a403e
+        [Fact]
         public void ValidEncoding2()
         {
             string log = null;
@@ -327,11 +272,7 @@
         /// <summary>
         /// Logging a message to a file that already exists should overwrite it
         /// </summary>
-<<<<<<< HEAD
-        [Test]
-=======
-        [Fact]
->>>>>>> 3f8a403e
+        [Fact]
         public void BasicExistingFileNoAppend()
         {
             string log = null;
@@ -352,11 +293,7 @@
         /// <summary>
         /// Logging to a file that already exists, with "append" set, should append
         /// </summary>
-<<<<<<< HEAD
-        [Test]
-=======
-        [Fact]
->>>>>>> 3f8a403e
+        [Fact]
         public void BasicExistingFileAppend()
         {
             string log = null;
@@ -442,11 +379,7 @@
         /// <summary>
         /// Check the ability of the distributed logger to correctly tell its internal file logger where to log the file
         /// </summary>
-<<<<<<< HEAD
-        [Test]
-=======
         [Fact(Skip = "Test fails in xunit when multiple tests are run")]
->>>>>>> 3f8a403e
         public void DistributedFileLoggerParameters()
         {
             DistributedFileLogger fileLogger = new DistributedFileLogger();
@@ -489,12 +422,7 @@
             }
         }
 
-<<<<<<< HEAD
-        [Test]
-        [ExpectedException(typeof(LoggerException))]
-=======
-        [Fact]
->>>>>>> 3f8a403e
+        [Fact]
         public void DistributedLoggerBadPath()
         {
             Assert.Throws<LoggerException>(() =>
@@ -503,36 +431,27 @@
                 fileLogger.NodeId = 0;
                 fileLogger.Initialize(new EventSourceSink());
 
-<<<<<<< HEAD
-            fileLogger.NodeId = 1;
-            fileLogger.Parameters = "logfile="
-                                    + Path.Combine(
-                                        Directory.GetCurrentDirectory(),
-                                        Path.DirectorySeparatorChar + "DONTEXIST" + Path.DirectorySeparatorChar
-                                        + "mylogfile.log");
-            fileLogger.Initialize(new EventSourceSink());
-            Assert.IsTrue(
-                string.Compare(
-                    fileLogger.InternalFilelogger.Parameters,
-                    ";ShowCommandLine;logfile="
-                    + Path.Combine(
-                        Directory.GetCurrentDirectory(),
-                        Path.DirectorySeparatorChar + "DONTEXIST" + Path.DirectorySeparatorChar + "mylogfile2.log"),
-                    StringComparison.OrdinalIgnoreCase) == 0);
-        }
-
-        [Test]
-        [ExpectedException(typeof(LoggerException))]
-=======
                 fileLogger.NodeId = 1;
-                fileLogger.Parameters = "logfile=" + Path.Combine(Directory.GetCurrentDirectory(), "\\DONTEXIST\\mylogfile.log");
-                fileLogger.Initialize(new EventSourceSink());
-                Assert.Equal(0, string.Compare(fileLogger.InternalFilelogger.Parameters, ";ShowCommandLine;logfile=" + Path.Combine(Directory.GetCurrentDirectory(), "\\DONTEXIST\\mylogfile2.log"), StringComparison.OrdinalIgnoreCase));
+                fileLogger.Parameters = "logfile="
+                                        + Path.Combine(
+                                                          Directory.GetCurrentDirectory(),
+                                                          Path.DirectorySeparatorChar + "DONTEXIST" + Path.DirectorySeparatorChar
+                                                          + "mylogfile.log");
+
+                fileLogger.Initialize(new EventSourceSink());
+                                           Assert.True(
+                                                         string.Compare(
+                                                                        fileLogger.InternalFilelogger.Parameters,
+                                                                        ";ShowCommandLine;logfile="
+                                                                        + Path.Combine(
+                                                                                       Directory.GetCurrentDirectory(),
+                                                                                       Path.DirectorySeparatorChar + "DONTEXIST" + Path.DirectorySeparatorChar + "mylogfile2.log"),
+                                                                        StringComparison.OrdinalIgnoreCase) == 0);
             }
            );
         }
-        [Fact]
->>>>>>> 3f8a403e
+
+        [Fact]
         public void DistributedLoggerNullEmpty()
         {
             Assert.Throws<LoggerException>(() =>
