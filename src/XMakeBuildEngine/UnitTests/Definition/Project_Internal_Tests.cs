﻿// Copyright (c) Microsoft. All rights reserved.
// Licensed under the MIT license. See LICENSE file in the project root for full license information.
//-----------------------------------------------------------------------
// </copyright>
// <summary>Tests for Project that involve some reference to internal code</summary>
//-----------------------------------------------------------------------

using System;
using System.Collections.Generic;
using System.Text;
using System.Xml;
using System.IO;
using Microsoft.Build.Evaluation;
using Microsoft.Build.Shared;
<<<<<<< HEAD
using NUnit.Framework;
=======
>>>>>>> 3f8a403e

using InternalUtilities = Microsoft.Build.Internal.Utilities;
using Xunit;

namespace Microsoft.Build.UnitTests.Definition
{
    /// <summary>
    /// Tests some manipulations of Project and ProjectCollection that require dealing with internal data. 
    /// </summary>
<<<<<<< HEAD
    [TestFixture]
=======
>>>>>>> 3f8a403e
    public class Project_Internal_Tests
    {
        /// <summary>
        /// Set default tools version; subsequent projects should use it 
        /// </summary>
<<<<<<< HEAD
        [Test]
=======
        [Fact]
>>>>>>> 3f8a403e
        public void SetDefaultToolsVersion()
        {
            string oldValue = Environment.GetEnvironmentVariable("MSBUILDLEGACYDEFAULTTOOLSVERSION");

            try
            {
                // In the new world of figuring out the ToolsVersion to use, we completely ignore the default
                // ToolsVersion in the ProjectCollection.  However, this test explicitly depends on modifying 
                // that, so we need to turn the new defaulting behavior off in order to verify that this still works.  
                Environment.SetEnvironmentVariable("MSBUILDLEGACYDEFAULTTOOLSVERSION", "1");
                InternalUtilities.RefreshInternalEnvironmentValues();

                ProjectCollection collection = new ProjectCollection();
                collection.AddToolset(new Toolset("x", @"c:\y", collection, null));

                collection.DefaultToolsVersion = "x";

                Assert.Equal("x", collection.DefaultToolsVersion);

                string content = @"
                    <Project xmlns='http://schemas.microsoft.com/developer/msbuild/2003' >
                        <Target Name='t'/>
                    </Project>
                ";

                Project project = new Project(XmlReader.Create(new StringReader(content)), null, null, collection);

                Assert.Equal(project.ToolsVersion, "x");
            }
            finally
            {
                Environment.SetEnvironmentVariable("MSBUILDLEGACYDEFAULTTOOLSVERSION", oldValue);
                InternalUtilities.RefreshInternalEnvironmentValues();
            }
        }

        /// <summary>
        /// If the ToolsVersion in the project file is bogus, we'll default to the current ToolsVersion and successfully 
        /// load it.  Make sure we can RE-load it, too, and successfully pick up the correct copy of the loaded project. 
        /// 
        /// ... Make sure we can do this even if we're not using the "always default everything to current anyway" codepath. 
        /// </summary>
<<<<<<< HEAD
        [Test]
=======
        [Fact]
>>>>>>> 3f8a403e
        public void ReloadProjectWithInvalidToolsVersionInFile()
        {
            string oldValue = Environment.GetEnvironmentVariable("MSBUILDLEGACYDEFAULTTOOLSVERSION");

            try
            {
                // In the new world of figuring out the ToolsVersion to use, we completely ignore the default
                // ToolsVersion in the ProjectCollection.  However, this test explicitly depends on modifying 
                // that, so we need to turn the new defaulting behavior off in order to verify that this still works.  
                Environment.SetEnvironmentVariable("MSBUILDLEGACYDEFAULTTOOLSVERSION", "1");
                InternalUtilities.RefreshInternalEnvironmentValues();

                string content = @"
                    <Project ToolsVersion='bogus' xmlns='http://schemas.microsoft.com/developer/msbuild/2003' >
                        <Target Name='t'/>
                    </Project>
                ";

                Project project = new Project(XmlReader.Create(new StringReader(content)));
                project.FullPath = "c:\\123.proj";

                Project project2 = ProjectCollection.GlobalProjectCollection.LoadProject("c:\\123.proj", null, null);

                Assert.True(Object.ReferenceEquals(project, project2));
            }
            finally
            {
                Environment.SetEnvironmentVariable("MSBUILDLEGACYDEFAULTTOOLSVERSION", oldValue);
                InternalUtilities.RefreshInternalEnvironmentValues();
            }
        }

        /// <summary>
        /// Project.ToolsVersion should be set to ToolsVersion evaluated with,
        /// even if it is subsequently changed on the XML (without reevaluation)
        /// </summary>
<<<<<<< HEAD
        [Test]
=======
        [Fact]
>>>>>>> 3f8a403e
        public void ProjectToolsVersion20Present()
        {
            if (FrameworkLocationHelper.PathToDotNetFrameworkV20 == null)
            {
                // "Requires 2.0 to be installed"
                return;
            }

            string oldValue = Environment.GetEnvironmentVariable("MSBUILDLEGACYDEFAULTTOOLSVERSION");

            try
            {
                // In the new world of figuring out the ToolsVersion to use, we completely ignore what 
                // is written in the project file.  However, this test explicitly depends on effectively
                // modifying the "project file" (through the construction model OM), so we need to turn 
                // that behavior off in order to verify that it still works.  
                Environment.SetEnvironmentVariable("MSBUILDLEGACYDEFAULTTOOLSVERSION", "1");
                InternalUtilities.RefreshInternalEnvironmentValues();

                Project project = new Project();
                project.Xml.ToolsVersion = "2.0";
                project.ReevaluateIfNecessary();

                Assert.Equal("2.0", project.ToolsVersion);

                project.Xml.ToolsVersion = "4.0";

                Assert.Equal("2.0", project.ToolsVersion);
            }
            finally
            {
                Environment.SetEnvironmentVariable("MSBUILDLEGACYDEFAULTTOOLSVERSION", oldValue);
                InternalUtilities.RefreshInternalEnvironmentValues();
            }
        }

        /// <summary>
        /// $(MSBuildToolsVersion) should be set to ToolsVersion evaluated with,
        /// even if it is subsequently changed on the XML (without reevaluation)
        /// </summary>
<<<<<<< HEAD
        [Test]
=======
        [Fact]
>>>>>>> 3f8a403e
        public void MSBuildToolsVersionProperty()
        {
            if (FrameworkLocationHelper.PathToDotNetFrameworkV20 == null)
            {
                // "Requires 2.0 to be installed"
                return;
            }

            string oldValue = Environment.GetEnvironmentVariable("MSBUILDLEGACYDEFAULTTOOLSVERSION");

            try
            {
                // In the new world of figuring out the ToolsVersion to use, we completely ignore what 
                // is written in the project file.  However, this test explicitly depends on effectively
                // modifying the "project file" (through the construction model OM), so we need to turn 
                // that behavior off in order to verify that it still works.  
                Environment.SetEnvironmentVariable("MSBUILDLEGACYDEFAULTTOOLSVERSION", "1");
                InternalUtilities.RefreshInternalEnvironmentValues();

                Project project = new Project();
                project.Xml.ToolsVersion = "2.0";
                project.ReevaluateIfNecessary();

                Assert.Equal("2.0", project.GetPropertyValue("msbuildtoolsversion"));

<<<<<<< HEAD
                project.Xml.ToolsVersion = ObjectModelHelpers.MSBuildDefaultToolsVersion;
                Assert.AreEqual("2.0", project.GetPropertyValue("msbuildtoolsversion"));

                project.ReevaluateIfNecessary();

                Assert.AreEqual(
                    ObjectModelHelpers.MSBuildDefaultToolsVersion,
                    project.GetPropertyValue("msbuildtoolsversion"));
=======
                project.Xml.ToolsVersion = "4.0";
                Assert.Equal("2.0", project.GetPropertyValue("msbuildtoolsversion"));

                project.ReevaluateIfNecessary();

                Assert.Equal("4.0", project.GetPropertyValue("msbuildtoolsversion"));
>>>>>>> 3f8a403e
            }
            finally
            {
                Environment.SetEnvironmentVariable("MSBUILDLEGACYDEFAULTTOOLSVERSION", oldValue);
                InternalUtilities.RefreshInternalEnvironmentValues();
            }
        }
    }
}<|MERGE_RESOLUTION|>--- conflicted
+++ resolved
@@ -1,4 +1,4 @@
-﻿// Copyright (c) Microsoft. All rights reserved.
+// Copyright (c) Microsoft. All rights reserved.
 // Licensed under the MIT license. See LICENSE file in the project root for full license information.
 //-----------------------------------------------------------------------
 // </copyright>
@@ -12,10 +12,6 @@
 using System.IO;
 using Microsoft.Build.Evaluation;
 using Microsoft.Build.Shared;
-<<<<<<< HEAD
-using NUnit.Framework;
-=======
->>>>>>> 3f8a403e
 
 using InternalUtilities = Microsoft.Build.Internal.Utilities;
 using Xunit;
@@ -25,20 +21,12 @@
     /// <summary>
     /// Tests some manipulations of Project and ProjectCollection that require dealing with internal data. 
     /// </summary>
-<<<<<<< HEAD
-    [TestFixture]
-=======
->>>>>>> 3f8a403e
     public class Project_Internal_Tests
     {
         /// <summary>
         /// Set default tools version; subsequent projects should use it 
         /// </summary>
-<<<<<<< HEAD
-        [Test]
-=======
         [Fact]
->>>>>>> 3f8a403e
         public void SetDefaultToolsVersion()
         {
             string oldValue = Environment.GetEnvironmentVariable("MSBUILDLEGACYDEFAULTTOOLSVERSION");
@@ -81,11 +69,7 @@
         /// 
         /// ... Make sure we can do this even if we're not using the "always default everything to current anyway" codepath. 
         /// </summary>
-<<<<<<< HEAD
-        [Test]
-=======
         [Fact]
->>>>>>> 3f8a403e
         public void ReloadProjectWithInvalidToolsVersionInFile()
         {
             string oldValue = Environment.GetEnvironmentVariable("MSBUILDLEGACYDEFAULTTOOLSVERSION");
@@ -122,11 +106,7 @@
         /// Project.ToolsVersion should be set to ToolsVersion evaluated with,
         /// even if it is subsequently changed on the XML (without reevaluation)
         /// </summary>
-<<<<<<< HEAD
-        [Test]
-=======
         [Fact]
->>>>>>> 3f8a403e
         public void ProjectToolsVersion20Present()
         {
             if (FrameworkLocationHelper.PathToDotNetFrameworkV20 == null)
@@ -167,11 +147,7 @@
         /// $(MSBuildToolsVersion) should be set to ToolsVersion evaluated with,
         /// even if it is subsequently changed on the XML (without reevaluation)
         /// </summary>
-<<<<<<< HEAD
-        [Test]
-=======
         [Fact]
->>>>>>> 3f8a403e
         public void MSBuildToolsVersionProperty()
         {
             if (FrameworkLocationHelper.PathToDotNetFrameworkV20 == null)
@@ -197,23 +173,14 @@
 
                 Assert.Equal("2.0", project.GetPropertyValue("msbuildtoolsversion"));
 
-<<<<<<< HEAD
                 project.Xml.ToolsVersion = ObjectModelHelpers.MSBuildDefaultToolsVersion;
-                Assert.AreEqual("2.0", project.GetPropertyValue("msbuildtoolsversion"));
-
-                project.ReevaluateIfNecessary();
-
-                Assert.AreEqual(
-                    ObjectModelHelpers.MSBuildDefaultToolsVersion,
-                    project.GetPropertyValue("msbuildtoolsversion"));
-=======
-                project.Xml.ToolsVersion = "4.0";
                 Assert.Equal("2.0", project.GetPropertyValue("msbuildtoolsversion"));
 
                 project.ReevaluateIfNecessary();
 
-                Assert.Equal("4.0", project.GetPropertyValue("msbuildtoolsversion"));
->>>>>>> 3f8a403e
+                Assert.Equal(
+                    ObjectModelHelpers.MSBuildDefaultToolsVersion,
+                    project.GetPropertyValue("msbuildtoolsversion"));
             }
             finally
             {
