--- conflicted
+++ resolved
@@ -106,17 +106,10 @@
                      This flag is experimental and may not work as intended.
     </source>
         <target state="translated">  -reportFileAccesses[:True|False]
-<<<<<<< HEAD
-                     Fa in modo che MSBuild segnali gli accessi ai file a qualsiasi file configurato
-                     plug-in della cache del progetto.
-
-Questo flag è sperimentale e potrebbe non funzionare come previsto.
-=======
                      Fa in modo che MSBuild segnali gli accessi ai file a qualsiasi
                      plug-in della cache del progetto.
 
                      Questo flag è sperimentale e potrebbe non funzionare come previsto.
->>>>>>> 195e7f5a
     </target>
         <note>
       LOCALIZATION: "-reportFileAccesses" should not be localized.
@@ -486,7 +479,7 @@
                      separatamente.
 
                      Qualsiasi file di risposta denominato "msbuild.rsp" viene usato
-                     automaticamente dai percorsi seguenti: 
+                     automaticamente dai percorsi seguenti:
                      (1) la directory di msbuild.exe
                      (2) la directory della prima compilazione di soluzione o progetto
 </target>
