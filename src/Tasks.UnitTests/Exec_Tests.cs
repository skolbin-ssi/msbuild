--- conflicted
+++ resolved
@@ -69,39 +69,6 @@
             }
         }
 
-<<<<<<< HEAD
-=======
-        [Fact]
-        [Trait("Category", "mono-osx-failing")]
-        [Trait("Category", "netcore-osx-failing")]
-        [Trait("Category", "netcore-linux-failing")]
-        public void EscapeSpecifiedCharactersInPathToGeneratedBatchFile_DisabledUnderChangeWave16_10()
-        {
-            using (var testEnvironment = TestEnvironment.Create())
-            {
-                ChangeWaves.ResetStateForTests();
-                testEnvironment.SetEnvironmentVariable("MSBUILDDISABLEFEATURESFROMVERSION", ChangeWaves.Wave16_10.ToString());
-                BuildEnvironmentHelper.ResetInstance_ForUnitTestsOnly();
-
-                var newTempPath = testEnvironment.CreateNewTempPathWithSubfolder("hello()w]o(rld)").TempPath;
-
-                string tempPath = Path.GetTempPath();
-                Assert.StartsWith(newTempPath, tempPath);
-
-                FileUtilities.ClearTempFileDirectory();
-
-                // Now run the Exec task on a simple command.
-                Exec exec = PrepareExec("echo Hello World!");
-                exec.Execute().ShouldBeFalse();
-
-                // These reset different things. ChangeWaves.ResetStateForTests only clears caches for things related to
-                // change waves. FileUtilities.ClearTempFileDirectory permits resetting the directory used for temp files.
-                ChangeWaves.ResetStateForTests();
-                FileUtilities.ClearTempFileDirectory();
-            }
-        }
-
->>>>>>> 7e54ae05
         /// <summary>
         /// Ensures that calling the Exec task does not leave any extra TEMP files
         /// lying around.
@@ -1025,70 +992,6 @@
                 }
             }
         }
-<<<<<<< HEAD
-=======
-
-        [Fact]
-        [Trait("Category", "mono-osx-failing")]
-        [Trait("Category", "netcore-osx-failing")]
-        [Trait("Category", "netcore-linux-failing")]
-        public void EndToEndMultilineExec_EscapeSpecialCharacters_DisabledUnderChangeWave16_10()
-        {
-            using (var env = TestEnvironment.Create(_output))
-            {
-                ChangeWaves.ResetStateForTests();
-                env.SetEnvironmentVariable("MSBUILDDISABLEFEATURESFROMVERSION", ChangeWaves.Wave16_10.ToString());
-                BuildEnvironmentHelper.ResetInstance_ForUnitTestsOnly();
-
-                var testProject = env.CreateTestProjectWithFiles(@"<Project>
-<Target Name=""ExecCommand"">
-  <Exec Command=""echo Hello, World!"" />
-   </Target>
-</Project>");
-
-                // Ensure path has subfolders
-                var newTempPath = env.CreateNewTempPathWithSubfolder("hello()wo(rld)").TempPath;
-                string tempPath = Path.GetTempPath();
-                Assert.StartsWith(newTempPath, tempPath);
-
-                FileUtilities.ClearTempFileDirectory();
-
-                using (var buildManager = new BuildManager())
-                {
-                    MockLogger logger = new MockLogger(_output, profileEvaluation: false, printEventsToStdout: false);
-
-                    var parameters = new BuildParameters()
-                    {
-                        Loggers = new[] { logger },
-                    };
-
-                    var collection = new ProjectCollection(
-                        new Dictionary<string, string>(),
-                        new[] { logger },
-                        remoteLoggers: null,
-                        ToolsetDefinitionLocations.Default,
-                        maxNodeCount: 1,
-                        onlyLogCriticalEvents: false,
-                        loadProjectsReadOnly: true);
-
-                    var project = collection.LoadProject(testProject.ProjectFile).CreateProjectInstance();
-
-                    var request = new BuildRequestData(
-                        project,
-                        targetsToBuild: new[] { "ExecCommand" },
-                        hostServices: null);
-
-                    var result = buildManager.Build(parameters, request);
-
-                    logger.AssertLogContains("Hello, World!");
-
-                    result.OverallResult.ShouldBe(BuildResultCode.Failure);
-                }
-                ChangeWaves.ResetStateForTests();
-                FileUtilities.ClearTempFileDirectory();
-            }
-        }
->>>>>>> 7e54ae05
     }
 
     internal class ExecWrapper : Exec
