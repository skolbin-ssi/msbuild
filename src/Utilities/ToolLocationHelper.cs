--- conflicted
+++ resolved
@@ -2487,15 +2487,7 @@
         /// </summary>
         private static void GetDefaultSDKDiskRoots(List<string> diskRoots)
         {
-<<<<<<< HEAD
             if (NativeMethodsShared.IsWindows)
-=======
-            // The order is important here because we want to look in the users location first before the non privileged location.
-
-            // We need this so that a user can also have an sdk installed in a non privileged location
-            string userLocalAppData = Environment.GetFolderPath(Environment.SpecialFolder.LocalApplicationData);
-            if (userLocalAppData.Length > 0)
->>>>>>> 4e38ae63
             {
                 // The order is important here because we want to look in the users location first before the non privileged location.
 
